--- conflicted
+++ resolved
@@ -1,10 +1,10 @@
 # LibMultiSense
 
 - [Hello World](#hello-world)
-    - [OpenCV Integration](#opencv-integration)
-    - [Copy-Free Buffer Reservations](#copy-free-operations-image-buffer-reservations)
-    - [Camera Configuration](#camera-configuration)
-    - [Depth Image Generation](#depth-image-generation)
+  - [OpenCV Integration](#opencv-integration)
+  - [Copy-Free Buffer Reservations](#copy-free-operations-image-buffer-reservations)
+  - [Camera Configuration](#camera-configuration)
+  - [Depth Image Generation](#depth-image-generation)
 - [Installation](#installation)
 - [Doccumentation](#doccumentation)
 - [Support](#support)
@@ -103,11 +103,7 @@
 please use the [GitHub issues system](https://github.com/carnegierobotics/LibMultiSense/issues)
 
 For product support, please see the [support section of our website](https://carnegierobotics.com/support)
-<<<<<<< HEAD
 Individual support requests can be created in our [support portal](https://carnegierobotics.com/submitaticket)
-=======
-Individual support requests can be created in our [support portal](https://support.carnegierobotics.com/hc/en-us)
-
 
 ### Hello World
 
@@ -121,6 +117,7 @@
 for the MultiSense camera.
 
 #### test.cpp
+
 ```c++
 #include <iostream>
 #include <unistd.h>
@@ -219,8 +216,6 @@
     > mkdir build && cd build
     > cmake -DCMAKE_PREFIX_PATH=<path-to-libmultisense-install> ..
     > make
-
-
 
 ### OpenCV Integration
 
@@ -612,5 +607,4 @@
     // Destroy the channel instance
     Channel::Destroy(channel);
 }
-```
->>>>>>> 77939dc6
+```