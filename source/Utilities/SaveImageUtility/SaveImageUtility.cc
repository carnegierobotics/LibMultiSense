/**
 * @file SaveImageUtility/SaveImageUtility.cc
 *
 * Copyright 2013-2022
 * Carnegie Robotics, LLC
 * 4501 Hatfield Street, Pittsburgh, PA 15201
 * http://www.carnegierobotics.com
 *
 * All rights reserved.
 *
 * Redistribution and use in source and binary forms, with or without
 * modification, are permitted provided that the following conditions are met:
 *     * Redistributions of source code must retain the above copyright
 *       notice, this list of conditions and the following disclaimer.
 *     * Redistributions in binary form must reproduce the above copyright
 *       notice, this list of conditions and the following disclaimer in the
 *       documentation and/or other materials provided with the distribution.
 *     * Neither the name of the Carnegie Robotics, LLC nor the
 *       names of its contributors may be used to endorse or promote products
 *       derived from this software without specific prior written permission.
 *
 * THIS SOFTWARE IS PROVIDED BY THE COPYRIGHT HOLDERS AND CONTRIBUTORS "AS IS" AND
 * ANY EXPRESS OR IMPLIED WARRANTIES, INCLUDING, BUT NOT LIMITED TO, THE IMPLIED
 * WARRANTIES OF MERCHANTABILITY AND FITNESS FOR A PARTICULAR PURPOSE ARE
 * DISCLAIMED. IN NO EVENT SHALL CARNEGIE ROBOTICS, LLC BE LIABLE FOR ANY
 * DIRECT, INDIRECT, INCIDENTAL, SPECIAL, EXEMPLARY, OR CONSEQUENTIAL DAMAGES
 * (INCLUDING, BUT NOT LIMITED TO, PROCUREMENT OF SUBSTITUTE GOODS OR SERVICES;
 * LOSS OF USE, DATA, OR PROFITS; OR BUSINESS INTERRUPTION) HOWEVER CAUSED AND
 * ON ANY THEORY OF LIABILITY, WHETHER IN CONTRACT, STRICT LIABILITY, OR TORT
 * (INCLUDING NEGLIGENCE OR OTHERWISE) ARISING IN ANY WAY OUT OF THE USE OF THIS
 * SOFTWARE, EVEN IF ADVISED OF THE POSSIBILITY OF SUCH DAMAGE.
 *
 * Significant history (date, user, job code, action):
 *   2013-06-14, ekratzer@carnegierobotics.com, PR1044, Created file.
 *   2024-04-12, hshibata@carnegierobotics.com, IRAD.2033.1, support mingw64
 **/

#ifdef WIN32
#ifndef WIN32_LEAN_AND_MEAN
#define WIN32_LEAN_AND_MEAN 1
#endif

#include <windows.h>
#include <winsock2.h>
#else
#include <unistd.h>
#include <arpa/inet.h> // htons
#endif

#include <fstream>
#include <iomanip>
#include <iostream>
#include <limits>
#include <sstream>
#include <stdio.h>
#include <stdlib.h>
#include <signal.h>
#include <string.h>
#include <string>

#include <Utilities/portability/getopt/getopt.h>
#include <Utilities/shared/Io.hh>

#include <MultiSense/details/utility/Portability.hh>
#include <MultiSense/MultiSenseChannel.hh>

using namespace crl::multisense;

namespace {  // anonymous

volatile bool doneG = false;

struct UserData
{
    Channel *channelP;
    system::VersionInfo version;
    system::DeviceInfo deviceInfo;
    image::Calibration calibration;
};

void usage(const char *programNameP)
{
    std::cerr << "USAGE: " << programNameP << " [<options>]" << std::endl;
    std::cerr << "Where <options> are:" << std::endl;
    std::cerr << "\t-a <current_address>    : CURRENT IPV4 address (default=10.66.171.21)" << std::endl;
    std::cerr << "\t-m <mtu>                : MTU to set the camera to (default=7200)" << std::endl;
    std::cerr << "\t-r <head_id>    : remote head ID (default=0)" << std::endl;

    exit(1);
}

#ifdef WIN32
BOOL WINAPI signalHandler(DWORD dwCtrlType)
{
    CRL_UNUSED (dwCtrlType);
    doneG = true;
    return TRUE;
}
#else
void signalHandler(int sig)
{
    (void) sig;
    doneG = true;
}
#endif

RemoteHeadChannel getRemoteHeadIdFromString(const std::string &head_str)
{
  if (head_str == "VPB")
  {
      return Remote_Head_VPB;
  }
  else if (head_str == "0")
  {
      return Remote_Head_0;
  }
  else if (head_str == "1")
  {
      return Remote_Head_1;
  }
  else if (head_str == "2")
  {
      return Remote_Head_2;
  }
  else if (head_str == "3")
  {
      return Remote_Head_3;
  }

  fprintf(stderr, "Error: Unrecognized remote head\n");
  fprintf(stderr, "Please use one of the following:\n");
  fprintf(stderr, "\tVPB\n");
  fprintf(stderr, "\t0'\n");
  fprintf(stderr, "\t1\n");
  fprintf(stderr, "\t2\n");
  fprintf(stderr, "\t3\n");
  exit(EXIT_FAILURE);
}

system::DeviceMode getOperatingMode(const std::vector<system::DeviceMode> &modes)
{
    //
    // Get the full resolution image

    system::DeviceMode best_mode(0, 0, 0, -1);
    for (size_t i = 0 ; i < modes.size() ; ++i)
    {
        const system::DeviceMode &mode = modes[i];
        if (mode.width >= best_mode.width && mode.height >= best_mode.height && mode.disparities >= best_mode.disparities) {
            best_mode = mode;
        }
    }

    //
    // Target 1/4 of the full res setting. Check to see if there is a setting with a larger number of disparities

    system::DeviceMode target_mode(best_mode.width / 2, best_mode.height / 2, 0, best_mode.disparities);

    for (size_t i = 0 ; i < modes.size() ; ++i)
    {
        const system::DeviceMode &mode = modes[i];
        if (mode.width == target_mode.width && mode.height == target_mode.height && mode.disparities >= target_mode.disparities) {
            target_mode = mode;
        }
    }

    //
    // The camera does not support our targeted 1/4 res setting

    if (target_mode.supportedDataSources == 0) {
        return best_mode;
    }

    return target_mode;
}


std::string writeMatrix(const float* data, size_t width, size_t height)
{
    std::stringstream ss;
    ss << std::fixed << std::setprecision(6);

    for (size_t h = 0 ; h < height ; ++h) {
        for (size_t w = 0 ; w < width ; ++w) {
            ss << data[w + width * h] << ",";
        }
    }

    return ss.str();
}

std::string assembledInfoString(const image::Header&       header,
                                const system::DeviceInfo&  info,
                                const system::VersionInfo& version,
                                const image::Calibration&  calibration)
{
    std::stringstream ss;

    bool hasAuxCamera = info.hardwareRevision == system::DeviceInfo::HARDWARE_REV_MULTISENSE_C6S2_S27 ||
                        info.hardwareRevision == system::DeviceInfo::HARDWARE_REV_MULTISENSE_S30 ||
                        info.hardwareRevision == system::DeviceInfo::HARDWARE_REV_MULTISENSE_MONOCAM;

    ss << "SN," << info.serialNumber << ",";
    ss << "HWRev," << info.hardwareRevision << ",";
    ss << "APIVersion," << version.apiVersion << ",";
    ss << "FirmwareVersion," << version.sensorFirmwareVersion << ",";
    ss << "timeSec," << header.timeSeconds << ",";
    ss << "timeMiroSec," << header.timeMicroSeconds << ",";
    ss << "exposure," << header.exposure << ",";
    ss << "gain," << header.gain << ",";
    ss << "fps," << header.framesPerSecond << ",";
    ss << "leftM," << writeMatrix(&calibration.left.M[0][0], 3, 3);
    ss << "leftD," << writeMatrix(calibration.left.D, 8, 1);
    ss << "leftR," << writeMatrix(&calibration.left.R[0][0], 3, 3);
    ss << "leftP," << writeMatrix(&calibration.left.P[0][0], 4, 3);
    ss << "rightM," << writeMatrix(&calibration.right.M[0][0], 3, 3);
    ss << "rightD," << writeMatrix(calibration.right.D, 8, 1);
    ss << "rightR," << writeMatrix(&calibration.right.R[0][0], 3, 3);
    ss << "rightP," << writeMatrix(&calibration.right.P[0][0], 4, 3);
    if (hasAuxCamera) {
        ss << "auxM," << writeMatrix(&calibration.aux.M[0][0], 3, 3);
        ss << "auxD," << writeMatrix(calibration.aux.D, 8, 1);
        ss << "auxR," << writeMatrix(&calibration.aux.R[0][0], 3, 3);
        ss << "auxP," << writeMatrix(&calibration.aux.P[0][0], 4, 3);
    }

    return ss.str();
}

bool savePgm(const std::string&         fileName,
             const image::Header&       header,
             const system::DeviceInfo&  info,
             const system::VersionInfo& version,
             const image::Calibration&  calibration)
{
    const std::string comment = assembledInfoString(header, info, version, calibration);

    return io::savePgm(fileName,
                       header.width,
                       header.height,
                       header.bitsPerPixel,
                       comment,
                       header.imageDataP);
}

void ppsCallback(const pps::Header& header,
                 void              *userDataP)
{
    (void) userDataP;
	std::cerr << "PPS: " << header.sensorTime << " ns" << std::endl;
}

void laserCallback(const lidar::Header& header,
                   void                *userDataP)
{
    (void) userDataP;
    std::cerr << "lidar: " << header.pointCount << std::endl;
}

void imageCallback(const image::Header& header,
                   void                *userDataP)
{
    UserData *userData = reinterpret_cast<UserData*>(userDataP);

    static int64_t lastFrameId = -1;

    if (-1 == lastFrameId)
    {
        savePgm("test.pgm",
                header,
                userData->deviceInfo,
                userData->version,
                userData->calibration);
    }

    lastFrameId = header.frameId;

    image::Histogram histogram;

	if (Status_Ok != userData->channelP->getImageHistogram(header.frameId, histogram))
		std::cerr << "failed to get histogram for frame " << header.frameId << std::endl;
}

} // anonymous

int main(int    argc,
         char **argvPP)
{
    std::string currentAddress = "10.66.171.21";
    int32_t mtu = 7200;
    RemoteHeadChannel head_id = Remote_Head_VPB;

#if WIN32
    SetConsoleCtrlHandler (signalHandler, TRUE);
#else
    signal(SIGINT, signalHandler);
#endif

    //
    // Parse args

    int c;

    while(-1 != (c = getopt(argc, argvPP, "a:m:r:")))
        switch(c) {
        case 'a': currentAddress = std::string(optarg);               break;
        case 'm': mtu            = atoi(optarg);                      break;
        case 'r': head_id        = getRemoteHeadIdFromString(optarg); break;
        default: usage(*argvPP);                                      break;
        }

    //
    // Initialize communications.

    Channel *channelP = Channel::Create(currentAddress, head_id);
    if (NULL == channelP) {
		std::cerr << "Failed to establish communications with \"" << currentAddress << "\"" << std::endl;
        return -1;
    }

    //
    // Query version

    Status status;
    system::VersionInfo v;
    VersionType version;
    std::vector<system::DeviceMode> deviceModes;
    system::DeviceMode operatingMode;
    image::Calibration calibration;
    system::DeviceInfo info;
    UserData userData;

    status = channelP->getSensorVersion(version);
    status = channelP->getVersionInfo(v);

    if (Status_Ok != status) {
		std::cerr << "Failed to query sensor version: " << Channel::statusString(status) << std::endl;
        goto clean_out;
    }

	std::cout << "API build date      :  " << v.apiBuildDate << "\n";
	std::cout << "API version         :  0x" << std::hex << std::setw(4) << std::setfill('0') << v.apiVersion << "\n";
	std::cout << "Firmware build date :  " << v.sensorFirmwareBuildDate << "\n";
	std::cout << "Firmware version    :  0x" << std::hex << std::setw(4) << std::setfill('0') << v.sensorFirmwareVersion << "\n";
	std::cout << "Hardware version    :  0x" << std::hex << v.sensorHardwareVersion << "\n";
	std::cout << "Hardware magic      :  0x" << std::hex << v.sensorHardwareMagic << "\n";
	std::cout << "FPGA DNA            :  0x" << std::hex << v.sensorFpgaDna << "\n";
	std::cout << std::dec;
    status = channelP->getDeviceModes(deviceModes);
    if (Status_Ok != status) {
        std::cerr << "Failed to get device modes: " << Channel::statusString(status) << std::endl;
        goto clean_out;
    }

    operatingMode = getOperatingMode(deviceModes);

    //
    // Change framerate

    {
        image::Config cfg;

        status = channelP->getImageConfig(cfg);
        if (Status_Ok != status) {
			std::cerr << "Failed to get image config: " << Channel::statusString(status) << std::endl;
            goto clean_out;
        } else {

            std::cout << "Setting resolution to: " << operatingMode.width << "x" <<
                                                      operatingMode.height << "x" <<
                                                      operatingMode.disparities << std::endl;

            cfg.setResolution(operatingMode.width, operatingMode.height);
            cfg.setDisparities(operatingMode.disparities);
            cfg.setFps(30.0);

            status = channelP->setImageConfig(cfg);
            if (Status_Ok != status) {
				std::cerr << "Failed to configure sensor: " << Channel::statusString(status) << std::endl;
                goto clean_out;
            }
        }
    }

    //
    // Change MTU

    status = channelP->setMtu(mtu);
    if (Status_Ok != status) {
		std::cerr << "Failed to set MTU to " << mtu << ": " << Channel::statusString(status) << std::endl;
        goto clean_out;
    }

    //
    // Change trigger source

    status = channelP->setTriggerSource(Trigger_Internal);
    if (Status_Ok != status) {
		std::cerr << "Failed to set trigger source: " << Channel::statusString(status) << std::endl;
        goto clean_out;
    }

    //
    // Get image Calibration

    status = channelP->getImageCalibration(calibration);
    if (Status_Ok != status) {
		std::cerr << "Failed to get image calibration: " << Channel::statusString(status) << std::endl;
        goto clean_out;
    }

    //
    // Get device info

    status = channelP->getDeviceInfo(info);
    if (Status_Ok != status) {
		std::cerr << "Failed to get device info: " << Channel::statusString(status) << std::endl;
        goto clean_out;
    }

    userData.channelP = channelP;
    userData.version = v;
    userData.deviceInfo = info;
    userData.calibration = calibration;

    //
    // Add callbacks

    channelP->addIsolatedCallback(imageCallback, Source_All, &userData);
    channelP->addIsolatedCallback(laserCallback, channelP);
    channelP->addIsolatedCallback(ppsCallback, channelP);

    //
    // Start streaming

    status = channelP->startStreams((operatingMode.supportedDataSources & Source_Luma_Rectified_Left) |
                                    (operatingMode.supportedDataSources & Source_Lidar_Scan));
    if (Status_Ok != status) {
		std::cerr << "Failed to start streams: " << Channel::statusString(status) << std::endl;
        goto clean_out;
    }

    while(!doneG)
    {
        system::StatusMessage statusMessage;
        status = channelP->getDeviceStatus(statusMessage);

        if (Status_Ok == status) {
<<<<<<< HEAD
#ifdef __MINGW64__
            printf("GM present: %d\tSteps Removed: %d\tOffset: %ld\tPath Delay: %ld\n",
            ptpStatus.gm_present, ptpStatus.steps_removed, (long int)ptpStatus.gm_offset, (long int)ptpStatus.path_delay);
#else
            printf("GM present: %d\tSteps Removed: %d\tOffset: %ld\tPath Delay: %ld\n",
            ptpStatus.gm_present, ptpStatus.steps_removed, ptpStatus.gm_offset, ptpStatus.path_delay);
#endif
            printf("GM ID: %02x%02x%02x.%02x%02x.%02x%02x%02x\n", 
            ptpStatus.gm_id[0], ptpStatus.gm_id[1], 
            ptpStatus.gm_id[2], ptpStatus.gm_id[3], 
            ptpStatus.gm_id[4], ptpStatus.gm_id[5], 
            ptpStatus.gm_id[6], ptpStatus.gm_id[7]);
        } else {
            std::cerr << "Failed to get PTP status: " << Channel::statusString(status) << std::endl;
=======
            std::cout << "Uptime: " << statusMessage.uptime << ", " <<
            "SystemOk: " << statusMessage.systemOk << ", " <<
            "FPGA Temp: " << statusMessage.fpgaTemperature << ", " <<
            "Left Imager Temp: " << statusMessage.leftImagerTemperature << ", " <<
            "Right Imager Temp: " << statusMessage.rightImagerTemperature << ", " <<
            "Input Voltage: " << statusMessage.inputVoltage << ", " <<
            "Input Current: " << statusMessage.inputCurrent << ", " <<
            "FPGA Power: " << statusMessage.fpgaPower << ", " <<
            "Logic Power: " << statusMessage.logicPower << ", " <<
            "Imager Power: " << statusMessage.imagerPower << std::endl;
>>>>>>> d4881395
        }


        usleep(1000000);
    }

    status = channelP->stopStreams(Source_All);
    if (Status_Ok != status) {
		std::cerr << "Failed to stop streams: " << Channel::statusString(status) << std::endl;
    }

clean_out:

    Channel::Destroy(channelP);
    return 0;
}<|MERGE_RESOLUTION|>--- conflicted
+++ resolved
@@ -446,22 +446,7 @@
         status = channelP->getDeviceStatus(statusMessage);
 
         if (Status_Ok == status) {
-<<<<<<< HEAD
-#ifdef __MINGW64__
-            printf("GM present: %d\tSteps Removed: %d\tOffset: %ld\tPath Delay: %ld\n",
-            ptpStatus.gm_present, ptpStatus.steps_removed, (long int)ptpStatus.gm_offset, (long int)ptpStatus.path_delay);
-#else
-            printf("GM present: %d\tSteps Removed: %d\tOffset: %ld\tPath Delay: %ld\n",
-            ptpStatus.gm_present, ptpStatus.steps_removed, ptpStatus.gm_offset, ptpStatus.path_delay);
-#endif
-            printf("GM ID: %02x%02x%02x.%02x%02x.%02x%02x%02x\n", 
-            ptpStatus.gm_id[0], ptpStatus.gm_id[1], 
-            ptpStatus.gm_id[2], ptpStatus.gm_id[3], 
-            ptpStatus.gm_id[4], ptpStatus.gm_id[5], 
-            ptpStatus.gm_id[6], ptpStatus.gm_id[7]);
-        } else {
-            std::cerr << "Failed to get PTP status: " << Channel::statusString(status) << std::endl;
-=======
+
             std::cout << "Uptime: " << statusMessage.uptime << ", " <<
             "SystemOk: " << statusMessage.systemOk << ", " <<
             "FPGA Temp: " << statusMessage.fpgaTemperature << ", " <<
@@ -472,7 +457,7 @@
             "FPGA Power: " << statusMessage.fpgaPower << ", " <<
             "Logic Power: " << statusMessage.logicPower << ", " <<
             "Imager Power: " << statusMessage.imagerPower << std::endl;
->>>>>>> d4881395
+
         }
 
 
