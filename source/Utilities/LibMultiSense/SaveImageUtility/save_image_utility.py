--- conflicted
+++ resolved
@@ -140,15 +140,9 @@
     parser.add_argument("-a", "--ip_address", default="10.66.171.21", help="The IPv4 address of the MultiSense.")
     parser.add_argument("-m", "--mtu", type=int, default=1500, help="The MTU to use to communicate with the camera.")
     parser.add_argument("-n", "--number-of-images", type=int, default=1, help="The number of images to save.")
-<<<<<<< HEAD
-    parser.add_argument("-d", "--save-depth", action='store_true', help="Save a 16 bit depth image.")
-    parser.add_argument("-x", "--save-aux-depth", action='store_true', help="Save a 16 bit depth image in the aux frame.")
-    parser.add_argument("-l", "--save-left-rect", action='store_true', help="Save a left rectified image.")
-    parser.add_argument("-c", "--save-color", action='store_true', help="Save a color image.")
-=======
     streams_group = parser.add_mutually_exclusive_group(required=True)
     streams_group.add_argument("-d", "--save-depth", action='store_true', help="Save a 16 bit depth image.")
+    streams_group.add_argument("-x", "--save-aux-depth", action='store_true', help="Save a 16 bit depth image in the aux frame.")
     streams_group.add_argument("-l", "--save-left-rect", action='store_true', help="Save a left rectified image.")
     streams_group.add_argument("-c", "--save-color", action='store_true', help="Save a color image.")
->>>>>>> 67e73aae
     main(parser.parse_args())