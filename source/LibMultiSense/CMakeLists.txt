#
# MultiSense - Makefile
#

#
# Platform checks
#

include(CheckFunctionExists)

check_function_exists(vasprintf HAVE_VASPRINTF)

<<<<<<< HEAD
option (MULTISENSE_USE_MONOTONIC_CLOCK "Build LibMultiSense to use CLOCK_MONOTONIC for network time sync. Defaults to OFF." OFF)
option (MULTISENSE_BUILD_API_DATE "Build in the API date into LibMultiSense. Defaults to ON." ON)
option (MULTISENSE_INSTALL_WIRE_PROTOCOL "Install low level wire headers, for integration with external event systems" OFF)
=======
option(MULTISENSE_USE_MONOTONIC_CLOCK "Build LibMultiSense to use CLOCK_MONOTONIC for network time sync. Defaults to OFF." OFF)
option(MULTISENSE_UDP_ASSEMBLER_DEBUG "Build LibMultiSense to print any failures to assemble a message. Defaults to OFF." OFF)
option(MULTISENSE_INSTALL_WIRE_PROTOCOL "Install low level wire headers, for integration with external event systems" OFF)
>>>>>>> c84acf49

#
# Include all of our child directories.
#

include_directories ( .
                      ${BASE_DIRECTORY}/external/include
                    )

set(MULTISENSE_HEADERS include/MultiSense/MultiSenseChannel.hh
                       include/MultiSense/MultiSenseTypes.hh)

set(WIRE_HEADERS
  include/MultiSense/details/wire/PollMotorInfoMessage.hh
  include/MultiSense/details/wire/CamControlMessage.hh
  include/MultiSense/details/wire/VersionResponseMessage.hh
  include/MultiSense/details/wire/SysGetSensorCalibrationMessage.hh
  include/MultiSense/details/wire/LedStatusMessage.hh
  include/MultiSense/details/wire/SysMtuMessage.hh
  include/MultiSense/details/wire/SysLidarCalibrationMessage.hh
  include/MultiSense/details/wire/ExposureConfigMessage.hh
  include/MultiSense/details/wire/CamHistoryMessage.hh
  include/MultiSense/details/wire/LidarSetMotorMessage.hh
  include/MultiSense/details/wire/CamGetHistoryMessage.hh
  include/MultiSense/details/wire/ImageMessage.hh
  include/MultiSense/details/wire/SysFlashResponseMessage.hh
  include/MultiSense/details/wire/LidarPollMotorMessage.hh
  include/MultiSense/details/wire/SysGetDirectedStreamsMessage.hh
  include/MultiSense/details/wire/CamConfigMessage.hh
  include/MultiSense/details/wire/SysSetPtpMessage.hh
  include/MultiSense/details/wire/SysFlashOpMessage.hh
  include/MultiSense/details/wire/Protocol.hh
  include/MultiSense/details/wire/StreamControlMessage.hh
  include/MultiSense/details/wire/CamSetResolutionMessage.hh
  include/MultiSense/details/wire/ImageMetaMessage.hh
  include/MultiSense/details/wire/LedSensorStatusMessage.hh
  include/MultiSense/details/wire/SysGetMtuMessage.hh
  include/MultiSense/details/wire/SysDirectedStreamsMessage.hh
  include/MultiSense/details/wire/ImuInfoMessage.hh
  include/MultiSense/details/wire/SysGetDeviceInfoMessage.hh
  include/MultiSense/details/wire/SysExternalCalibrationMessage.hh
  include/MultiSense/details/wire/SysDeviceModesMessage.hh
  include/MultiSense/details/wire/SysGetLidarCalibrationMessage.hh
  include/MultiSense/details/wire/JpegMessage.hh
  include/MultiSense/details/wire/SysGetExternalCalibrationMessage.hh
  include/MultiSense/details/wire/SysTransmitDelayMessage.hh
  include/MultiSense/details/wire/LidarDataMessage.hh
  include/MultiSense/details/wire/SysGetNetworkMessage.hh
  include/MultiSense/details/wire/SysTestMtuMessage.hh
  include/MultiSense/details/wire/LedGetSensorStatusMessage.hh
  include/MultiSense/details/wire/LedSetMessage.hh
  include/MultiSense/details/wire/ImuGetConfigMessage.hh
  include/MultiSense/details/wire/CamSetTriggerSourceMessage.hh
  include/MultiSense/details/wire/SysCameraCalibrationMessage.hh
  include/MultiSense/details/wire/StatusResponseMessage.hh
  include/MultiSense/details/wire/SysGetCameraCalibrationMessage.hh
  include/MultiSense/details/wire/SysDeviceInfoMessage.hh
  include/MultiSense/details/wire/DisparityMessage.hh
  include/MultiSense/details/wire/VersionRequestMessage.hh
  include/MultiSense/details/wire/ImuDataMessage.hh
  include/MultiSense/details/wire/SysGetDeviceModesMessage.hh
  include/MultiSense/details/wire/ImuConfigMessage.hh
  include/MultiSense/details/wire/SysSensorCalibrationMessage.hh
  include/MultiSense/details/wire/LedGetStatusMessage.hh
  include/MultiSense/details/wire/SysTestMtuResponseMessage.hh
  include/MultiSense/details/wire/CamGetConfigMessage.hh
  include/MultiSense/details/wire/SysGetTransmitDelayMessage.hh
  include/MultiSense/details/wire/SysNetworkMessage.hh
  include/MultiSense/details/wire/StatusRequestMessage.hh
  include/MultiSense/details/wire/ImuGetInfoMessage.hh
  include/MultiSense/details/wire/AckMessage.hh
  include/MultiSense/details/wire/ApriltagDetections.hh
  include/MultiSense/details/wire/RemoteHeadControlMessage.hh
  include/MultiSense/details/wire/RemoteHeadConfigMessage.hh
  include/MultiSense/details/wire/RemoteHeadGetConfigMessage.hh
  include/MultiSense/details/wire/PtpStatusRequestMessage.hh
  include/MultiSense/details/wire/PtpStatusResponseMessage.hh
  include/MultiSense/details/wire/SysPacketDelayMessage.hh
  include/MultiSense/details/wire/SysGetPacketDelayMessage.hh
)
set(UTILITY_HEADERS
  include/MultiSense/details/utility/Portability.hh
  include/MultiSense/details/utility/BufferStream.hh
  include/MultiSense/details/utility/Constants.hh
  include/MultiSense/details/utility/Exception.hh
  include/MultiSense/details/utility/TimeStamp.hh
  include/MultiSense/details/utility/Thread.hh
  include/MultiSense/details/utility/ReferenceCount.hh
  include/MultiSense/details/utility/Units.hh
  )

set(DETAILS_HEADERS include/MultiSense/details/channel.hh
                    include/MultiSense/details/query.hh
                    include/MultiSense/details/listeners.hh
                    include/MultiSense/details/signal.hh
                    include/MultiSense/details/storage.hh)

set(LINUX_HEADERS include/MultiSense/details/utility/linux/Thread.hh)
set(WIN32_HEADERS include/MultiSense/details/utility/win32/Thread.hh)
set(MACOS_HEADERS include/MultiSense/details/utility/macos/Thread.hh)

set(DETAILS_SRC details/channel.cc
                details/public.cc
                details/constants.cc
                details/flash.cc
                details/dispatch.cc
                details/utility/Constants.cc
                details/utility/TimeStamp.cc
                details/utility/Exception.cc)

if(NOT HAVE_VASPRINTF)
    add_definitions(-DNEED_VASPRINTF=1)
endif()

#
# Add in all of the source files in this directory.
#

add_library(MultiSense ${MULTISENSE_HEADERS}
                       ${DETAILS_HEADERS}
                       ${DETAILS_SRC})

if (MULTISENSE_USE_MONOTONIC_CLOCK)
    target_compile_definitions(MultiSense PRIVATE USE_MONOTONIC_CLOCK=${MULTISENSE_USE_MONOTONIC_CLOCK})
endif()
if (MULTISENSE_UDP_ASSEMBLER_DEBUG)
    target_compile_definitions(MultiSense PRIVATE UDP_ASSEMBLER_DEBUG=${MULTISENSE_UDP_ASSEMBLER_DEBUG})
endif()

#
# Versioning...someday lets automate this somehow
#
set(version "6.1.0")
set_target_properties(MultiSense PROPERTIES VERSION "${version}")

if (MULTISENSE_BUILD_API_DATE)
    target_compile_definitions(MultiSense PRIVATE BUILD_API_DATE="True")
endif()

target_include_directories(MultiSense PUBLIC $<BUILD_INTERFACE:${CMAKE_CURRENT_SOURCE_DIR}/include> $<INSTALL_INTERFACE:include>)

set_target_properties(MultiSense PROPERTIES PUBLIC_HEADER "${MULTISENSE_HEADERS}")

#
# We want to link against our child libraries.
#

if(${CMAKE_SYSTEM_NAME} MATCHES "Windows")
    target_link_libraries(MultiSense ws2_32)
elseif(${CMAKE_SYSTEM_NAME} MATCHES "Darwin")
    target_link_libraries(MultiSense pthread)
else()
    target_link_libraries(MultiSense pthread rt)
endif()

include(CMakePackageConfigHelpers)
configure_package_config_file(${CMAKE_CURRENT_SOURCE_DIR}/MultiSenseConfig.cmake.in
  ${CMAKE_CURRENT_BINARY_DIR}/MultiSenseConfig.cmake
  INSTALL_DESTINATION lib/cmake/MultiSense)

if (BUILD_TESTS)
    add_subdirectory(test)
endif()

# create install targets
install(TARGETS MultiSense
  EXPORT MultiSenseTargets
  LIBRARY DESTINATION lib
  PUBLIC_HEADER DESTINATION include/MultiSense
  ARCHIVE DESTINATION lib
  RUNTIME DESTINATION bin
)

if(MULTISENSE_INSTALL_WIRE_PROTOCOL)
  install(FILES
    ${WIRE_HEADERS}
    DESTINATION
    include/MultiSense/details/wire)
  install(FILES
    ${UTILITY_HEADERS}
    DESTINATION
    include/MultiSense/details/utility)
  install(FILES
    ${DETAILS_HEADERS}
    DESTINATION
    include/MultiSense/details)
  if (CMAKE_SYSTEM_NAME STREQUAL "Linux")
    install(FILES
      ${LINUX_HEADERS}
      DESTINATION
      include/MultiSense/details/utility/linux)
  endif (CMAKE_SYSTEM_NAME STREQUAL "Linux")
  if (CMAKE_SYSTEM_NAME STREQUAL "Darwin")
    install(FILES
      ${MACOS_HEADERS}
      DESTINATION
      include/MultiSense/details/utility/macos)
  endif (CMAKE_SYSTEM_NAME STREQUAL "Darwin")
  if (CMAKE_SYSTEM_NAME STREQUAL "Windows")
    install(FILES
      ${WIN32_HEADERS}
      DESTINATION
      include/MultiSense/details/utility/win32)
  endif (CMAKE_SYSTEM_NAME STREQUAL "Windows")
endif(MULTISENSE_INSTALL_WIRE_PROTOCOL)

install(EXPORT MultiSenseTargets
  DESTINATION lib/cmake/MultiSense)

write_basic_package_version_file(
  "${CMAKE_CURRENT_BINARY_DIR}/MultiSenseConfigVersion.cmake"
  VERSION "${version}"
  COMPATIBILITY AnyNewerVersion
  )

install(FILES
  ${CMAKE_CURRENT_BINARY_DIR}/MultiSenseConfig.cmake
  ${CMAKE_CURRENT_BINARY_DIR}/MultiSenseConfigVersion.cmake
  DESTINATION lib/cmake/MultiSense)


install(FILES ${MULTISENSE_HEADERS} DESTINATION include/MultiSense)<|MERGE_RESOLUTION|>--- conflicted
+++ resolved
@@ -10,15 +10,10 @@
 
 check_function_exists(vasprintf HAVE_VASPRINTF)
 
-<<<<<<< HEAD
-option (MULTISENSE_USE_MONOTONIC_CLOCK "Build LibMultiSense to use CLOCK_MONOTONIC for network time sync. Defaults to OFF." OFF)
-option (MULTISENSE_BUILD_API_DATE "Build in the API date into LibMultiSense. Defaults to ON." ON)
-option (MULTISENSE_INSTALL_WIRE_PROTOCOL "Install low level wire headers, for integration with external event systems" OFF)
-=======
 option(MULTISENSE_USE_MONOTONIC_CLOCK "Build LibMultiSense to use CLOCK_MONOTONIC for network time sync. Defaults to OFF." OFF)
 option(MULTISENSE_UDP_ASSEMBLER_DEBUG "Build LibMultiSense to print any failures to assemble a message. Defaults to OFF." OFF)
+option (MULTISENSE_BUILD_API_DATE "Build in the API date into LibMultiSense. Defaults to ON." ON)
 option(MULTISENSE_INSTALL_WIRE_PROTOCOL "Install low level wire headers, for integration with external event systems" OFF)
->>>>>>> c84acf49
 
 #
 # Include all of our child directories.
