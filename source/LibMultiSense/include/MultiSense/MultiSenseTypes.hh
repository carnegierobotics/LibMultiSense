/**
 * @file LibMultiSense/MultiSenseTypes.hh
 *
 * Copyright 2013-2022
 * Carnegie Robotics, LLC
 * 4501 Hatfield Street, Pittsburgh, PA 15201
 * http://www.carnegierobotics.com
 *
 * All rights reserved.
 *
 * Redistribution and use in source and binary forms, with or without
 * modification, are permitted provided that the following conditions are met:
 *     * Redistributions of source code must retain the above copyright
 *       notice, this list of conditions and the following disclaimer.
 *     * Redistributions in binary form must reproduce the above copyright
 *       notice, this list of conditions and the following disclaimer in the
 *       documentation and/or other materials provided with the distribution.
 *     * Neither the name of the Carnegie Robotics, LLC nor the
 *       names of its contributors may be used to endorse or promote products
 *       derived from this software without specific prior written permission.
 *
 * THIS SOFTWARE IS PROVIDED BY THE COPYRIGHT HOLDERS AND CONTRIBUTORS "AS IS" AND
 * ANY EXPRESS OR IMPLIED WARRANTIES, INCLUDING, BUT NOT LIMITED TO, THE IMPLIED
 * WARRANTIES OF MERCHANTABILITY AND FITNESS FOR A PARTICULAR PURPOSE ARE
 * DISCLAIMED. IN NO EVENT SHALL CARNEGIE ROBOTICS, LLC BE LIABLE FOR ANY
 * DIRECT, INDIRECT, INCIDENTAL, SPECIAL, EXEMPLARY, OR CONSEQUENTIAL DAMAGES
 * (INCLUDING, BUT NOT LIMITED TO, PROCUREMENT OF SUBSTITUTE GOODS OR SERVICES;
 * LOSS OF USE, DATA, OR PROFITS; OR BUSINESS INTERRUPTION) HOWEVER CAUSED AND
 * ON ANY THEORY OF LIABILITY, WHETHER IN CONTRACT, STRICT LIABILITY, OR TORT
 * (INCLUDING NEGLIGENCE OR OTHERWISE) ARISING IN ANY WAY OUT OF THE USE OF THIS
 * SOFTWARE, EVEN IF ADVISED OF THE POSSIBILITY OF SUCH DAMAGE.
 *
 * Significant history (date, user, job code, action):
 *   2013-05-06, ekratzer@carnegierobotics.com, PR1044, Created file.
 **/

#ifndef LibMultiSense_MultiSenseTypes_hh
#define LibMultiSense_MultiSenseTypes_hh

#include <climits>
#include <cstring>
#include <iostream>
#include <stdint.h>
#include <string>
#include <vector>

#if defined (CRL_HAVE_CONSTEXPR)
#define CRL_CONSTEXPR constexpr
#else
#define CRL_CONSTEXPR const
#endif

// Define MULTISENSE_API appropriately. This is needed to correctly link with
// LibMultiSense when it is built as a DLL on Windows.
#if !defined(MULTISENSE_API)
#if defined (_MSC_VER)
#if defined (MultiSense_STATIC)
#define MULTISENSE_API __declspec(dllexport)
#elif defined (MultiSense_EXPORTS)
#define MULTISENSE_API __declspec(dllexport)
#else
#define MULTISENSE_API __declspec(dllimport)
#endif

#else
#define MULTISENSE_API
#endif

#endif

#if defined (_MSC_VER)
/*
 * C4251 warns about exporting classes with members not marked as __declspec(export).
 * It is not easy to work around this without breaking the MultiSense API, but it
 * is safe to ignore this warning as long as the MultiSense DLL is compiled with the
 * same compiler version and STL version.
 */
#pragma warning (push)
#pragma warning (disable: 4251)
#endif

namespace crl {
namespace multisense {

/**
 * Sensor version typedef used to store a given version number
 */
typedef uint32_t VersionType;

/**
 * General status typdef used as a return value for get/set
 * crl::multisense::Channel methods
 */
typedef int32_t  Status;

//
// General status codes

static CRL_CONSTEXPR Status Status_Ok          =  0;
static CRL_CONSTEXPR Status Status_TimedOut    = -1;
static CRL_CONSTEXPR Status Status_Error       = -2;
static CRL_CONSTEXPR Status Status_Failed      = -3;
static CRL_CONSTEXPR Status Status_Unsupported = -4;
static CRL_CONSTEXPR Status Status_Unknown     = -5;
static CRL_CONSTEXPR Status Status_Exception   = -6;

/**
 * Data sources typedef representing the various data sources
 * available from sensors in the MultiSense-S line. Variables of this
 * type are used to query which data sources are supported by a given
 * sensor, and to control the streaming of those datasources from the
 * sensor. DataSource values can be combined using the bitwise OR
 * operator to represent multiple sources.
 */
typedef uint64_t DataSource;

static CRL_CONSTEXPR DataSource Source_Unknown                       = 0;
<<<<<<< HEAD
static CRL_CONSTEXPR DataSource Source_All                           = 0xffffffff;
static CRL_CONSTEXPR DataSource Source_Raw_Left                      = (1U<<0);
static CRL_CONSTEXPR DataSource Source_Raw_Right                     = (1U<<1);
static CRL_CONSTEXPR DataSource Source_Luma_Left                     = (1U<<2);
static CRL_CONSTEXPR DataSource Source_Luma_Right                    = (1U<<3);
static CRL_CONSTEXPR DataSource Source_Luma_Rectified_Left           = (1U<<4);
static CRL_CONSTEXPR DataSource Source_Luma_Rectified_Right          = (1U<<5);
static CRL_CONSTEXPR DataSource Source_Chroma_Left                   = (1U<<6);
static CRL_CONSTEXPR DataSource Source_Chroma_Right                  = (1U<<7);
static CRL_CONSTEXPR DataSource Source_Chroma_Rectified_Aux          = (1U<<8);
static CRL_CONSTEXPR DataSource Source_Disparity                     = (1U<<10);
static CRL_CONSTEXPR DataSource Source_Disparity_Left                = (1U<<10); // same as Source_Disparity
static CRL_CONSTEXPR DataSource Source_Disparity_Right               = (1U<<11);
static CRL_CONSTEXPR DataSource Source_Disparity_Cost                = (1U<<12);
static CRL_CONSTEXPR DataSource Source_Jpeg_Left                     = (1U<<16);
static CRL_CONSTEXPR DataSource Source_Rgb_Left                      = (1U<<17);
static CRL_CONSTEXPR DataSource Source_Ground_Surface_Spline_Data    = (1U<<20);
static CRL_CONSTEXPR DataSource Source_Ground_Surface_Class_Image    = (1U<<22);
static CRL_CONSTEXPR DataSource Source_AprilTag_Detections           = (1U<<23);
static CRL_CONSTEXPR DataSource Source_Lidar_Scan                    = (1U<<24);
static CRL_CONSTEXPR DataSource Source_Imu                           = (1U<<25);
static CRL_CONSTEXPR DataSource Source_Pps                           = (1U<<26);
static CRL_CONSTEXPR DataSource Source_Raw_Aux                       = (1U<<27);
static CRL_CONSTEXPR DataSource Source_Luma_Aux                      = (1U<<28);
static CRL_CONSTEXPR DataSource Source_Luma_Rectified_Aux            = (1U<<29);
static CRL_CONSTEXPR DataSource Source_Chroma_Aux                    = (1U<<30);
static CRL_CONSTEXPR DataSource Source_Disparity_Aux                 = (1U<<31);
static CRL_CONSTEXPR DataSource Source_Compressed_Left               = (1U<<9);
static CRL_CONSTEXPR DataSource Source_Compressed_Right              = (1U<<13);
static CRL_CONSTEXPR DataSource Source_Compressed_Aux                = (1U<<14);
static CRL_CONSTEXPR DataSource Source_Compressed_Rectified_Left     = (1U<<15);
static CRL_CONSTEXPR DataSource Source_Compressed_Rectified_Right    = (1U<<16);
static CRL_CONSTEXPR DataSource Source_Compressed_Rectified_Aux      = (1U<<17);
static CRL_CONSTEXPR DataSource Source_Secondary_App_Data            = (1U<<18);
=======
static CRL_CONSTEXPR DataSource Source_All                           = 0xffffffffffffffff;
static CRL_CONSTEXPR DataSource Source_Raw_Left                      = (1ull<<0);
static CRL_CONSTEXPR DataSource Source_Raw_Right                     = (1ull<<1);
static CRL_CONSTEXPR DataSource Source_Luma_Left                     = (1ull<<2);
static CRL_CONSTEXPR DataSource Source_Luma_Right                    = (1ull<<3);
static CRL_CONSTEXPR DataSource Source_Luma_Rectified_Left           = (1ull<<4);
static CRL_CONSTEXPR DataSource Source_Luma_Rectified_Right          = (1ull<<5);
static CRL_CONSTEXPR DataSource Source_Chroma_Left                   = (1ull<<6);
static CRL_CONSTEXPR DataSource Source_Chroma_Right                  = (1ull<<7);
static CRL_CONSTEXPR DataSource Source_Chroma_Rectified_Aux          = (1ull<<8);
static CRL_CONSTEXPR DataSource Source_Disparity                     = (1ull<<10);
static CRL_CONSTEXPR DataSource Source_Disparity_Left                = (1ull<<10); // same as Source_Disparity
static CRL_CONSTEXPR DataSource Source_Disparity_Right               = (1ull<<11);
static CRL_CONSTEXPR DataSource Source_Disparity_Cost                = (1ull<<12);
static CRL_CONSTEXPR DataSource Source_Jpeg_Left                     = (1ull<<16);
static CRL_CONSTEXPR DataSource Source_Rgb_Left                      = (1ull<<17);
static CRL_CONSTEXPR DataSource Source_Feature_Left                  = (1ull<<18);
static CRL_CONSTEXPR DataSource Source_Feature_Right                 = (1ull<<19);
static CRL_CONSTEXPR DataSource Source_Feature_Aux                   = (1ull<<32);
static CRL_CONSTEXPR DataSource Source_Feature_Rectified_Left        = (1ull<<33);
static CRL_CONSTEXPR DataSource Source_Feature_Rectified_Right       = (1ull<<34);
static CRL_CONSTEXPR DataSource Source_Feature_Rectified_Aux         = (1ull<<35);
static CRL_CONSTEXPR DataSource Source_Ground_Surface_Spline_Data    = (1ull<<20);
static CRL_CONSTEXPR DataSource Source_Ground_Surface_Class_Image    = (1ull<<22);
static CRL_CONSTEXPR DataSource Source_AprilTag_Detections           = (1ull<<23);
static CRL_CONSTEXPR DataSource Source_Lidar_Scan                    = (1ull<<24);
static CRL_CONSTEXPR DataSource Source_Imu                           = (1ull<<25);
static CRL_CONSTEXPR DataSource Source_Pps                           = (1ull<<26);
static CRL_CONSTEXPR DataSource Source_Raw_Aux                       = (1ull<<27);
static CRL_CONSTEXPR DataSource Source_Luma_Aux                      = (1ull<<28);
static CRL_CONSTEXPR DataSource Source_Luma_Rectified_Aux            = (1ull<<29);
static CRL_CONSTEXPR DataSource Source_Chroma_Aux                    = (1ull<<30);
static CRL_CONSTEXPR DataSource Source_Disparity_Aux                 = (1ull<<31);
static CRL_CONSTEXPR DataSource Source_Compressed_Left               = (1ull<<9);
static CRL_CONSTEXPR DataSource Source_Compressed_Right              = (1ull<<13);
static CRL_CONSTEXPR DataSource Source_Compressed_Aux                = (1ull<<14);
static CRL_CONSTEXPR DataSource Source_Compressed_Rectified_Left     = (1ull<<15);
static CRL_CONSTEXPR DataSource Source_Compressed_Rectified_Right    = (1ull<<16);
static CRL_CONSTEXPR DataSource Source_Compressed_Rectified_Aux      = (1ull<<17);
>>>>>>> 31881a5c

/**
 * Use Roi_Full_Image as the height and width when setting the autoExposureRoi
 * to set the ROI to the full image regardless of the current resolution
 */
static CRL_CONSTEXPR int Roi_Full_Image = 0;
static CRL_CONSTEXPR DataSource Exposure_Default_Source = Source_Luma_Left;
static CRL_CONSTEXPR float Exposure_Default_Target_Intensity = 0.5f;
static CRL_CONSTEXPR float Exposure_Default_Gain = 1.0f;

/**
 * Camera profile typedef representing the various stereo profiles available
 * from newer S27/S30 MultiSense variants. Camera profiles are used to augment
 * and extend the standard set of user accessible camera controls. Multiple
 * camera profiles can be requested at once using the bitwise OR operator.
 */
typedef uint32_t CameraProfile;

/** User has direct control over all settings in the image configuration*/
static CRL_CONSTEXPR CameraProfile User_Control = 0;
/** User would like more detail in the disparity image*/
static CRL_CONSTEXPR CameraProfile Detail_Disparity = (1U<<0);
/** User would like more contrast in images*/
static CRL_CONSTEXPR CameraProfile High_Contrast = (1U<<1);
/** User would like see the auto exposure Regions of Interest drawn on the image*/
static CRL_CONSTEXPR CameraProfile Show_ROIs = (1U<<2);
/** User would like to run spline-based ground surface algorithm on the camera*/
static CRL_CONSTEXPR CameraProfile Ground_Surface = (1U<<3);
/** User would like full resolution images from the aux camera regardless of the requested resolution of the stereo pair.
 *  Warning: This profile will be deprecated in future revisions of the software.*/
static CRL_CONSTEXPR CameraProfile Full_Res_Aux_Cam = (1U<<4);
/** User would like to run apriltag detector on the camera*/
static CRL_CONSTEXPR CameraProfile AprilTag = (1U<<5);

/**
 * Image compression codec typedef indicating the compression scheme which was used on the compressed output streams.
 * Compression is only supported on newer S27/S30 MultiSense variants.
 */
typedef uint32_t ImageCompressionCodec;

/** Image data is compressed with the H.264 Codec*/
static CRL_CONSTEXPR ImageCompressionCodec H264 = 0;

/**
 * Remote head channel defines which channel is used to communicate to a
 * specific component in the Remote Head system.
 * The possible components are:
 * Remote_Head_VPB The Remote Head Vision Processor Board.
 * Remote_Head_0   The Remote Head Camera located in position 0
 * Remote_Head_1   The Remote Head Camera located in position 1
 * Remote_Head_2   The Remote Head Camera located in position 2
 * Remote_Head_3   The Remote Head Camera located in position 3
 */
typedef int16_t RemoteHeadChannel;
/** The Remote Head Vision Processor Board */
static CRL_CONSTEXPR RemoteHeadChannel Remote_Head_VPB         = -1;
/** The Remote Head Camera at position 0*/
static CRL_CONSTEXPR RemoteHeadChannel Remote_Head_0           = 0;
/** The Remote Head Camera at position 1*/
static CRL_CONSTEXPR RemoteHeadChannel Remote_Head_1           = 1;
/** The Remote Head Camera at position 2*/
static CRL_CONSTEXPR RemoteHeadChannel Remote_Head_2           = 2;
/** The Remote Head Camera at position 3*/
static CRL_CONSTEXPR RemoteHeadChannel Remote_Head_3           = 3;
/** Invalid Remote Head position*/
static CRL_CONSTEXPR RemoteHeadChannel Remote_Head_Invalid     = SHRT_MAX;

/** The maximum gain supported*/
static CRL_CONSTEXPR float ImagerGainMax = 1000.0f;

/**
 * Remote head sync group defines a group of remote heads which will have their
 * image captures synchronized.
 * It is currently not possible to synchronize more than 2 pairs of remote heads.
 * Furthermore, it is currently not possible to synchronize one head to multiple heads.
 * Given that there are currently only 4 possible remote head cameras, there are
 * only 2 possible remote head synchronization pairs.
 * It is not possible to synchronize Remote Head Stereo Cameras.
 * Possible components are:
 * Remote_Head_0   The Remote Head Camera located in position 0
 * Remote_Head_1   The Remote Head Camera located in position 1
 * Remote_Head_2   The Remote Head Camera located in position 2
 * Remote_Head_3   The Remote Head Camera located in position 3
 */
struct RemoteHeadSyncGroup {

  /**
   * Default constructor
   */
  RemoteHeadSyncGroup() {};

  /**
   * Constructor to initialize a remote head sync pair
   *
   * @param c The remote head sync pair controller
   *
   * @param r The remote head sync responder channels
   *
   */
  RemoteHeadSyncGroup(const RemoteHeadChannel c,
                      const std::vector<RemoteHeadChannel> &r) :
    controller(c),
    responders(r) {};

  /** The synchronization controller */
  RemoteHeadChannel controller;
  /** The synchronization responders */
  std::vector<RemoteHeadChannel> responders;

};

/*
 * Trigger sources used to determine which input should be used to trigger
 * a frame capture on a device
 */
typedef uint32_t TriggerSource;

/** Default internal trigger source. Corresponds to image::config.setFps() */
static CRL_CONSTEXPR TriggerSource Trigger_Internal    = 0;
/** External OPTO_RX trigger input */
static CRL_CONSTEXPR TriggerSource Trigger_External    = 1;
/** External OPTO_RX trigger input with Inverted Polarity */
static CRL_CONSTEXPR TriggerSource Trigger_External_Inverted    = 2;
/** Syncronize cameras on integer timestamps when using PTP */
static CRL_CONSTEXPR TriggerSource Trigger_PTP    = 3;

/**
 * Base Header class for sensor callbacks
 */
class MULTISENSE_API HeaderBase {
public:
    /**
     * This default implementation of the inMask member function will
     * be overridden by derived classes.
     */
    virtual bool inMask(DataSource mask) { (void) mask; return true; };
    virtual ~HeaderBase() {};
};

namespace image {

/**
 * Class containing image Header information common to all image
 * types. This will be passed to any callback, of type
 * image::Callback, that is subscribed to image data.
 *
 * See crl::multisense::Channel::addIsolatedCallback for more details
 *
 * Example code to extract 8 bit image data from a image header and display it
 * using OpenCV (header.bitsPerPixel = 8)
 * \code{.cpp}
 *  #include <iostream>
 *  #include <stdexcept>
 *  #include <signal.h>
 *  #include <unistd.h>
 *
 *  #include <MultiSenseTypes.hh>
 *  #include <MultiSenseChannel.hh>
 *
 *  //
 *  // Note this example has only been tested under Linux
 *  #include <opencv2/opencv.hpp>
 *
 *  volatile bool doneG = false;
 *
 *  void signalHandler(int sig)
 *  {
 *      std::cerr << "Shutting down on signal: " << strsignal(sig) << std::endl;
 *      doneG = true;
 *  }
 *
 *  class Camera
 *  {
 *      public:
 *          Camera(crl::multisense::Channel* channel);
 *          ~Camera();
 *          void imageCallback(const crl::multisense::image::Header& header);
 *
 *      private:
 *          crl::multisense::Channel* m_channel;
 *  };
 *
 *  namespace {
 *      //
 *      // Shim for the C-style callbacks accepted by
 *      // crl::mulisense::Channel::addIsolatedCallback
 *      void monoCallback(const crl::multisense::image::Header& header, void* userDataP)
 *      { reinterpret_cast<Camera*>(userDataP)->imageCallback(header); }
 *  };
 *
 *
 *  Camera::Camera(crl::multisense::Channel* channel):
 *      m_channel(channel)
 *  {
 *      crl::multisense::Status status;
 *
 *      //
 *      // Attach our monoCallback to our Channel instance. It will get
 *      // called every time there is new Left Luma or Right luma image
 *      // data.
 *      status = m_channel->addIsolatedCallback(monoCallback,
 *                                             crl::multisense::Source_Luma_Left | crl::multisense::Source_Luma_Right,
 *                                             this);
 *
 *      //
 *      // Check to see if the callback was successfully attached
 *      if(crl::multisense::Status_Ok != status) {
 *          throw std::runtime_error("Unable to attach isolated callback");
 *      }
 *
 *      //
 *      // Start streaming luma images for the left and right cameras.
 *      m_channel->startStreams(crl::multisense::Source_Luma_Left | crl::multisense::Source_Luma_Right);
 *
 *      //
 *      // Check to see if the streams were sucessfully started
 *      if(crl::multisense::Status_Ok != status) {
 *          throw std::runtime_error("Unable to start image streams");
 *      }
 *  }
 *
 *  Camera::~Camera()
 *  {
 *      crl::multisense::Status status;
 *
 *      //
 *      // Remove our isolated callback.
 *      status = m_channel->removeIsolatedCallback(monoCallback);
 *
 *      //
 *      // Check to see if the callback was successfully removed
 *      if(crl::multisense::Status_Ok != status) {
 *          throw std::runtime_error("Unable to remove isolated callback");
 *      }
 *
 *      //
 *      // Stop streaming luma images for the left and right cameras
 *      m_channel->stopStreams(crl::multisense::Source_Luma_Left | crl::multisense::Source_Luma_Right);
 *
 *      //
 *      // Check to see if the image streams were successfully stopped
 *      if(crl::multisense::Status_Ok != status) {
 *          throw std::runtime_error("Unable to stop streams");
 *      }
 *  }
 *
 *  void Camera::imageCallback(const crl::multisense::image::Header& header)
 *  {
 *      //
 *      // Create a container for the image data
 *      std::vector<uint8_t> imageData;
 *      imageData.resize(header.imageLength);
 *
 *      //
 *      // Copy image data from the header's image data pointer to our
 *      // image container
 *      memcpy(&(imageData[0]), header.imageDataP, header.imageLength);
 *
 *      //
 *      // Create a OpenCV matrix using our image container
 *      cv::Mat_<uint8_t> imageMat(header.height, header.width, &(imageData[0]));
 *
 *      //
 *      // Display the image using OpenCV
 *      cv::namedWindow("Example");
 *      cv::imshow("Example", imageMat);
 *      cv::waitKey(1000./header.framesPerSecond);
 *  }
 *
 *
 *  int main()
 *  {
 *      //
 *      // Setup a signal handler to kill the application
 *      signal(SIGINT, signalHandler);
 *
 *      //
 *      // Instantiate a channel connecting to a sensor at the factory default
 *      // IP address
 *      crl::multisense::Channel* channel;
 *      channel = crl::multisense::Channel::Create("10.66.171.21");
 *
 *      channel->setMtu(7200);
 *
 *      try
 *      {
 *          Camera camera(channel);
 *          while(!doneG)
 *          {
 *              usleep(100000);
 *          }
 *      }
 *      catch(std::exception& e)
 *      {
 *          std::cerr << e.what() << std::endl;
 *      }
 *
 *      //
 *      // Destroy the channel instance
 *      crl::multisense::Channel::Destroy(channel);
 *  }
 * \endcode
 */
class MULTISENSE_API Header : public HeaderBase {
public:

    /** DataSource corresponding to imageDataP*/
    DataSource  source;
    /** Bits per pixel in the image */
    uint32_t    bitsPerPixel;
    /** Width of the image */
    uint32_t    width;
    /** Height of the image*/
    uint32_t    height;
    /** Unique ID used to describe an image. FrameIds increase sequentally from the device */
    int64_t     frameId;
    /** The time seconds value corresponding to when  the image was captured*/
    uint32_t    timeSeconds;
    /** The time microseconds value corresponding to when the image was captured*/
    uint32_t    timeMicroSeconds;

    /** The image exposure time in microseconds*/
    uint32_t    exposure;
    /** The imager gain the image was captured with */
    float       gain;
    /** The number of frames per second currently streaming from the device */
    float       framesPerSecond;
    /** The length of the image data stored in imageDataP */
    uint32_t    imageLength;
    /** A pointer to the image data */
    const void *imageDataP;

    /**
     * Default Constructor
     */
    Header()
        : source(Source_Unknown) {};

    /**
     * Member function used to determine if the data contained in the header
     * is contained in a specific image mask
     */
    virtual bool inMask(DataSource mask) { return (mask & source) != 0;};
};

/**
 * Function pointer for receiving callbacks of image data. The data
 * pointed to by the Header argument are guaranteed to remain valid only
 * until the callback returns.
 *
 * To reserve the data pointed to by header, so that it remains valid
 * after the callback has returned, use
 * \code{.cpp}
 *      void crl::multisense::Channel::reserveCallbackBuffer();
 * \endcode
 */
typedef void (*Callback)(const Header& header,
                         void         *userDataP);

class MULTISENSE_API ExposureConfig {
public:
    ExposureConfig():
      m_exposure(10000), m_aeEnabled(true), m_aeMax(5000000),  m_aeDecay(7), m_aeThresh(0.9f),
      m_autoExposureRoiX(0), m_autoExposureRoiY(0),
      m_autoExposureRoiWidth(Roi_Full_Image), m_autoExposureRoiHeight(Roi_Full_Image),
      m_aeTargetIntensity(Exposure_Default_Target_Intensity),
      m_gain(Exposure_Default_Gain) {};

    /**
     * Set the exposure time used to capture images. Note auto exposure
     * must be disabled for this to take effect. Default value: 10000
     *
     * @param e The output exposure time in microseconds [10, 5000000]
     */

    void setExposure          (uint32_t e) { m_exposure  = e; };

    /**
     * Set auto-exposure enable flag. Default value: true
     *
     * @param e A boolean used to enable or disable auto-exposure
     */

    void setAutoExposure      (bool e)     { m_aeEnabled = e; };

    /**
     * Set the desired maximum auto-exposure value. Default value: 5000000
     *
     * @param m The maximum auto-exposure value in microseconds
     */

    void setAutoExposureMax   (uint32_t m) { m_aeMax     = m; };

    /**
     * Set the desired auto-exposure decay rate. Default value: 7
     *
     * @param d The auto-exposure decay rate [0, 20]
     */

    void setAutoExposureDecay (uint32_t d) { m_aeDecay   = d; };

    /**
     * Set the desired auto-exposure target Intensity . Default value: 0.95
     *
     * @param d The auto-exposure target intensity [0.0, 1.0]
     */

    void setAutoExposureTargetIntensity (float d) { m_aeTargetIntensity   = d; };

    /**
     * Set the desired auto-exposure threshold. This is the percentage
     * of the image that should be white. Default value: 0.75
     *
     * @param t The desired auto-exposure threshold [0.0, 1.0]
     */

    void setAutoExposureThresh(float t)    { m_aeThresh  = t; };

    /**
     * Set the desired ROI to use when computing the auto-exposure.
     * x axis is horizontal and y axis is vertical.
     * (0,0) coordinate starts in the upper left corner of the image.
     * If (x + w > image width) or (y + h > image height) the sensor will return an error.
     * Setting to default:(0,0,crl::multisense::Roi_Full_Image,crl::multisense::Roi_Full_Image)
     * will use the entire image for the ROI regardless of the current resolution
     * This feature is only available in sensor firmware version 4.3 and greater
     *
     * @param start_x The X coordinate where the ROI starts
     * @param start_y The Y coordinate where the ROI starts
     * @param width The width of the ROI
     * @param height The height of the ROI
     */

    void setAutoExposureRoi(uint16_t start_x, uint16_t start_y, uint16_t width, uint16_t height)
    {
        m_autoExposureRoiX = start_x;
        m_autoExposureRoiY = start_y;
        m_autoExposureRoiWidth = width;
        m_autoExposureRoiHeight = height;
    }

    /**
     * Set the gain applied to the camera
     *
     * @param s The gain to apply to this camera
     */

    void setGain(const float &g)    { m_gain  = g; };

    //
    // Query

    /**
     * Query the current image configuration's exposure setting
     *
     * @return the current image exposure setting in microseconds
     */

    uint32_t exposure          () const { return m_exposure;  };

    /**
     * Query the current image configuration's auto-exposure enable setting
     *
     * @return The current image configuration's auto-exposure enable flag
     */

    bool     autoExposure      () const { return m_aeEnabled; };

    /**
     * Query the current image configuration's maximum auto-exposure value
     *
     * @return The current image configuration's maximum auto-exposure value
     */

    uint32_t autoExposureMax   () const { return m_aeMax;     };

    /**
     * Query the current image configuration's auto-exposure decay rate
     *
     * @return The current configuration's auto-exposure decay rate
     */

    uint32_t autoExposureDecay () const { return m_aeDecay;   };

    /**
     * Query the current image configuration's auto-exposure target Intensity
     *
     * @return The current configuration's auto-exposure decay rate
     */

    float autoExposureTargetIntensity () const { return m_aeTargetIntensity;   };

    /**
     * Query the current image configuration's auto-exposure threshold
     *
     * @return The current image configuration's auto-exposure threshold
     */

    float    autoExposureThresh() const { return m_aeThresh;  };

    /**
     * Query the current image configuration's auto-exposure ROI X value
     *
     * @return The current image configuration's auto-exposure ROI X value
     */
    uint16_t autoExposureRoiX        () const { return m_autoExposureRoiX; };

    /**
     * Query the current image configuration's auto-exposure ROI Y value
     *
     * @return The current image configuration's auto-exposure ROI Y value
     */
    uint16_t autoExposureRoiY        () const { return m_autoExposureRoiY; };

    /**
     * Query the current image configuration's auto-exposure ROI width value
     * Will return crl::multisense::Roi_Full_Image for the default setting,
     * when the ROI covers the entire image regardless of current resolution
     *
     * @return The current image configuration's auto-exposure ROI width value
     */
    uint16_t autoExposureRoiWidth    () const { return m_autoExposureRoiWidth; };

    /**
     * Query the current image configuration's auto-exposure ROI height value
     * Will return crl::multisense::Roi_Full_Image for the default setting,
     * when the ROI covers the entire image regardless of current resolution
     *
     * @return The current image configuration's auto-exposure ROI height value
     */
    uint16_t autoExposureRoiHeight   () const { return m_autoExposureRoiHeight; };

    /**
     * Query the gain applied to the camera
     *
     * @return Return the current image configurations gain
     */
    float gain() const { return m_gain; };

    private:
        uint32_t m_exposure;
        bool     m_aeEnabled;
        uint32_t m_aeMax;
        uint32_t m_aeDecay;
        float    m_aeThresh;

        uint16_t m_autoExposureRoiX;
        uint16_t m_autoExposureRoiY;
        uint16_t m_autoExposureRoiWidth;
        uint16_t m_autoExposureRoiHeight;

        float    m_aeTargetIntensity;
        float    m_gain;
};

/**
 * Class used to store a specific camera configuration. Members in
 * this class are set via get and set methods. The class is used as an input
 * to a channel object to query or set camera parameters.
 *
 * Example code to query an image configuration:
 * \code{.cpp}
 *     //
 *     // Instantiate a channel connecting to a sensor at the factory default
 *     // IP address
 *     crl::multisense::Channel* channel;
 *     channel = crl::multisense::Channel::Create("10.66.171.21");
 *
 *     channel->setMtu(7200);
 *
 *     //
 *     // Create a imageConfig instance to store the queried configuration
 *     crl::multisense::image::Config imageConfig;
 *
 *     //
 *     // Query the image configuration from the Channel instance
 *     crl::multisense::Status status = channel->getImageConfig(imageConfig);
 *
 *     //
 *     // Check to see if the configuration query succeeded
 *     if(crl::multisense::Status_Ok != status) {
 *          throw std::runtime_error("Unable to query image configuration");
 *     }
 *
 *     //
 *     // Use the image configuration...
 *
 *     //
 *     // Destroy the channel instance
 *     crl::multisense::Channel::Destroy(channel);
 * \endcode
 *
 * Example code to set an image configurations:
 * \code{.cpp}
 *     //
 *     // Instantiate a channel connecting to a sensor at the factory default
 *     // IP address
 *     crl::multisense::Channel* channel;
 *     channel = crl::multisense::Channel::Create("10.66.171.21");
 *
 *     channel->setMtu(7200);
 *
 *     //
 *     // Create a imageConfig instance to store the queried configuration
 *     crl::multisense::image::Config imageConfig;
 *
 *     crl::multisense::Status status;
 *
 *     //
 *     // Query the image configuration from the Channel instance
 *     status  = channel->getImageConfig(imageConfig);
 *
 *     //
 *     // Check to see if the configuration query succeeded
 *     if(crl::multisense::Status_Ok != status) {
 *          throw std::runtime_error("Unable to query image configuration");
 *     }
 *
 *     //
 *     // Modify image configuration parameters
 *     // Here we increase the frame rate to 30 FPS
 *     imageConfig.setFps(30.0);
 *
 *     //
 *     // Send the new image configuration to the sensor
 *     status = channel->setImageConfig(imageConfig);
 *
 *     //
 *     // Check to see if the configuration was successfully received by the
 *     // sensor
 *     if(crl::multisense::Status_Ok != status) {
 *          throw std::runtime_error("Unable to set image configuration");
 *     }
 *
 *     //
 *     // Destroy the channel instance
 *     crl::multisense::Channel::Destroy(channel);
 * \endcode
 *
 */
class MULTISENSE_API Config {
public:

    //
    // User configurable member functions

    /**
     * Set a desired output resolution. Default value: 1024x544
     *
     * @param w The new resolutions width
     *
     * @param h The new resolutions height
     */

    void setResolution        (uint32_t w,
                               uint32_t h) { m_width=w;m_height=h; };

    /**
     * For stereo sensors, set the desired number of disparities used
     * to search for matching features between the left and right
     * images when computing the output disparity image. Default
     * value: 128
     *
     * @param d The number of disparities
     */

    void setDisparities       (uint32_t d) { m_disparities=d;      };

    /**
     * Set the width of the desired output resolution. Default value:
     * 1024
     *
     * @param w The new resolution's width
     */

    void setWidth             (uint32_t w) { m_width     = w;      };

    /**
     * Set the height of the desired output resolution. Default value:
     * 544
     *
     * @param h The new resolution's height
     */

    void setHeight            (uint32_t h) { m_height    = h;      };

    /**
     * Set the desired output frames per second. Default value: 5
     *
     * @note If an external trigger is selected, this value acts as
     *       an upper bounds to the framerate.
     *
     * @param f The desired frames per second
     */

    void setFps               (float f)    { m_fps       = f;      };

    /**
     * Set the desired output image's gain. Default value: 1
     *
     * @param g The output image gain
     */

    void setGain              (float g)    { m_gain      = g; };

    /**
     * Set the exposure time used to capture images. Note auto exposure
     * must be disabled for this to take effect. Default value: 10000
     *
     * @param e The output exposure time in microseconds [10, 5000000]
     */

    void setExposure          (uint32_t e) { m_exposure.setExposure(e); };

    /**
     * Set auto-exposure enable flag. Default value: true
     *
     * @param e A boolean used to enable or disable auto-exposure
     */

    void setAutoExposure      (bool e)     { m_exposure.setAutoExposure(e); };

    /**
     * Set the desired maximum auto-exposure value. Default value: 5000000
     *
     * @param m The maximum auto-exposure value in microseconds
     */

    void setAutoExposureMax   (uint32_t m) { m_exposure.setAutoExposureMax(m); };

    /**
     * Set the desired auto-exposure decay rate. Default value: 7
     *
     * @param d The auto-exposure decay rate [0, 20]
     */

    void setAutoExposureDecay (uint32_t d) { m_exposure.setAutoExposureDecay(d); };

    /**
     * Set the desired auto-exposure target Intensity. Default value: 0.95
     *
     * @param d The auto-exposure target intensity [0.0, 1.0]
     */

    void setAutoExposureTargetIntensity (float d) { m_exposure.setAutoExposureTargetIntensity(d); };

    /**
     * Set the desired auto-exposure threshold. This is the percentage
     * of the image that should be white. Default value: 0.75
     *
     * @param t The desired auto-exposure threshold [0.0, 1.0]
     */

    void setAutoExposureThresh(float t)    { m_exposure.setAutoExposureThresh(t); };

    /**
     * Set the desired image white-balance. Default value: 1.0 for both
     * r and b
     *
     * @param r The input read white-balance value [0.25, 4.0]
     *
     * @param b The input blue white-balance value [0.25, 4.0]
     */

    void setWhiteBalance            (float r,
                                     float b)    { m_wbRed=r;m_wbBlue=b; };

    /**
     * Set the white-balance enable flag. Default value: true
     *
     * @param e A boolean used to enable or disable white-balance
     */

    void setAutoWhiteBalance        (bool e)     { m_wbEnabled   = e;    };

    /**
     * Set the white-balance decay rate. Default value: 3
     *
     * @param d The white-balance decay rate [0, 20]
     */

    void setAutoWhiteBalanceDecay   (uint32_t d) { m_wbDecay     = d;    };

    /**
     * Set the white-balance threshold. Default value: 0.5
     *
     * @param t The desired white-balance threshold [0.0, 1.0]
     */

    void setAutoWhiteBalanceThresh  (float t)    { m_wbThresh    = t;    };

    /**
     * Set the desired stereo post-filter strength. This is used to
     * filter low confidence stereo data before it is sent to the
     * host. Larger numbers indicate more aggressive filtering.  This
     * feature is only available on sensor firmware versions greater
     * than 3.0.  Default value: 0.5
     *
     * @param s The desired stereo post-filter strength [0.0, 1.0]
     */

    void setStereoPostFilterStrength(float s)    { m_spfStrength = s;    };

    /**
     * Set the HDR enable flag. This feature is only available in sensor
     * firmware version greater than 3.1.  Default value: false. Note
     * enabling HDR will disable image white balance. It may also degrade the
     * stereo performance. It is advised to manually tune exposure and gain
     * settings to achieve desired performance.
     *
     * @param e A boolean used to enable or disable HDR on the camera imagers
     */

    void setHdr                     (bool  e)    { m_hdrEnabled  = e;    };

    /**
     * Set the desired ROI to use when computing the auto-exposure.
     * x axis is horizontal and y axis is vertical.
     * (0,0) coordinate starts in the upper left corner of the image.
     * If (x + w > image width) or (y + h > image height) the sensor will return an error
     * Setting to default:(0,0,crl::multisense::Roi_Full_Image,crl::multisense::Roi_Full_Image)
     * will use the entire image for the ROI regardless of the current resolution
     * This feature is only available in sensor firmware version 4.3 and greater
     *
     * @param start_x The X coordinate where the ROI starts
     * @param start_y The Y coordinate where the ROI starts
     * @param width The width of the ROI
     * @param height The height of the ROI
     */

    void setAutoExposureRoi(uint16_t start_x, uint16_t start_y, uint16_t width, uint16_t height)
    {
        m_exposure.setAutoExposureRoi(start_x, start_y, width, height);
    }

    /**
     * Set the operation profile for the camera to use. Profile settings subsume other user settings.
     *
     * @param profile The operation profile to use on the camera
     */
    void setCameraProfile(const CameraProfile &profile)
    {
        m_profile = profile;
    }

    /**
     * Set the gamma correction factor.
     *
     * Gamma is a nonlinear operation used to encode and decode luminance.
     * Typical values for gamma range between 1 and 2.2.
     *
     * @param g the gamma constant applied to the camera sources
     */
    void setGamma(const float g) { m_gamma = g; };

    /**
     * Set the auto exposure gain max.
     *
     * This can be used to add an additional clamp to auto exposure which
     * would limit the maximum analog gain set by the auto exposure algorithm.
     *
     * @param g the max gain constant applied to the camera sources
     */
    void setGainMax(const float g) { m_gainMax = g; };


    //
    // Query

    /**
     * Query the current image configuration's width
     *
     * @return The current image width
     */
    uint32_t width       () const { return m_width;       };

    /**
     * Query the current image configuration's height
     *
     * @return The current image height
     */

    uint32_t height      () const { return m_height;      };

    /**
     * Query the current image configuration's number of disparities
     *
     * @return The current number of disparities used when searching for
     * stereo feature matches
     */

    uint32_t disparities () const { return m_disparities; };

    /**
     * Query the current image configuration's frames-per-second setting
     *
     * @return The current frames per second
     */

    float    fps         () const { return m_fps;         };

    /**
     * Query the current image configuration's gain setting
     *
     * @return The current image gain setting
     */
    float    gain              () const { return m_gain;      };


    /**
     * Query the current image configuration's exposure setting
     *
     * @return the current image exposure setting in microseconds
     */

    uint32_t exposure          () const { return m_exposure.exposure();  };

    /**
     * Query the current image configuration's auto-exposure enable setting
     *
     * @return The current image configuration's auto-exposure enable flag
     */

    bool     autoExposure      () const { return m_exposure.autoExposure(); };

    /**
     * Query the current image configuration's maximum auto-exposure value
     *
     * @return The current image configuration's maximum auto-exposure value
     */

    uint32_t autoExposureMax   () const { return m_exposure.autoExposureMax();     };

    /**
     * Query the current image configuration's auto-exposure decay rate
     *
     * @return The current configuration's auto-exposure decay rate
     */

    uint32_t autoExposureDecay () const { return m_exposure.autoExposureDecay();   };

    /**
     * Query the current image configuration's auto-exposure target intensity
     *
     * @return The current image configuration's auto-exposure target intensity
     */

    float autoExposureTargetIntensity () const { return m_exposure.autoExposureTargetIntensity();   };

    /**
     * Query the current image configuration's auto-exposure threshold
     *
     * @return The current image configuration's auto-exposure threshold
     */

    float    autoExposureThresh() const { return m_exposure.autoExposureThresh();  };

    /**
     * Query the current image configuration's red white-balance setting
     *
     * @return The current image configuration's red white-balance setting
     */

    float    whiteBalanceRed         () const { return m_wbRed;       };

    /**
     * Query the current image configuration's blue white-balance setting
     *
     * @return The current image configuration's blue white-balance setting
     */

    float    whiteBalanceBlue        () const { return m_wbBlue;      };

    /**
     * Query the current image configuration's white-balance enable setting
     *
     * @return The current image configuration's white-balance enable flag
     */

    bool     autoWhiteBalance        () const { return m_wbEnabled;   };

    /**
     * Query the current image configuration's white-balance decay rate
     *
     * @return The current image configuration's white-balance decay rate
     */

    uint32_t autoWhiteBalanceDecay   () const { return m_wbDecay;     };

    /**
     * Query the current image configuration's white-balance threshold
     *
     * @return The current image configuration's white-balance threshold
     */

    float    autoWhiteBalanceThresh  () const { return m_wbThresh;    };

    /**
     * Query the current image configuration's stereo post-filter strength
     *
     * @return The current image configuration's stereo post-filter strength
     */

    float    stereoPostFilterStrength() const { return m_spfStrength; };

    /**
     * Query the current image configuration's HDR enable flag
     *
     * @return The current image configuration's HDR enable flag
     */
    bool     hdrEnabled              () const { return m_hdrEnabled;  };

    /**
     * Query the current image configuration's auto-exposure ROI X value
     *
     * @return The current image configuration's auto-exposure ROI X value
     */
    uint16_t autoExposureRoiX        () const { return m_exposure.autoExposureRoiX(); };

    /**
     * Query the current image configuration's auto-exposure ROI Y value
     *
     * @return The current image configuration's auto-exposure ROI Y value
     */
    uint16_t autoExposureRoiY        () const { return m_exposure.autoExposureRoiY(); };

    /**
     * Query the current image configuration's auto-exposure ROI width value
     * Will return crl::multisense::Roi_Full_Image for the default setting,
     * when the ROI covers the entire image regardless of current resolution
     *
     * @return The current image configuration's auto-exposure ROI width value
     */
    uint16_t autoExposureRoiWidth    () const { return m_exposure.autoExposureRoiWidth(); };

    /**
     * Query the current image configuration's auto-exposure ROI height value
     * Will return crl::multisense::Roi_Full_Image for the default setting,
     * when the ROI covers the entire image regardless of current resolution
     *
     * @return The current image configuration's auto-exposure ROI height value
     */
    uint16_t autoExposureRoiHeight   () const { return m_exposure.autoExposureRoiHeight(); };

    /**
     * Query the current image configurations camera profile
     *
     * @return The current image configurations camera profile
     */
    CameraProfile cameraProfile () const { return m_profile; };

    /**
     * Query the gamma correction factor. Gamma correction factor will be applied
     * to all images.
     *
     * @return Return the gamma factor applied to images
     */
    float gamma() const { return m_gamma; };

    /**
     * Query the gain maximum allowed in the camera.
     *
     * @return A value within the range of 1.0 - Max Gain of the imager
     */
    float gainMax() const { return m_gainMax; };

    //
    // Query camera calibration (read-only)
    //
    // These parameters are adjusted for the current operating resolution of the device.

    /**
     * Query the current camera calibrations rectified projection focal length
     * in the x dimension.
     *
     * Note this value is scaled based on the current image resolution
     *
     * @return The current camera calibrations focal length in the x dimension
     */

    float fx()    const { return m_fx;    };

    /**
     * Query the current camera calibrations rectified projection focal length
     * in the y dimension.
     *
     * Note this value is scaled based on the current image resolution
     *
     * @return The current camera calibrations focal length in the y dimension
     */

    float fy()    const { return m_fy;    };

    /**
     * Query the current camera calibrations left rectified image center in the
     * x dimension
     *
     * Note this value is scaled based on the current image resolution
     *
     * @return The current camera calibrations rectified image center in the
     * x dimension
     */

    float cx()    const { return m_cx;    };

    /**
     * Query the current camera calibrations left rectified image center in the
     * y dimension
     *
     * Note this value is scaled based on the current image resolution
     *
     * @return The current camera calibrations rectified image center in the
     * y dimension
     */

    float cy()    const { return m_cy;    };

    /**
     * Query the current camera calibrations stereo baseline. This is the
     * component of the vector in the x dimension which points from the right
     * rectified camera frame to the left rectified camera frame
     *
     * @return The x component of the current calibrations stereo baseline
     */

    float tx()    const { return m_tx;    };

    /**
     * Query the current camera calibrations stereo baseline. This is the
     * component of the vector in the y dimension which points from the right
     * rectified camera frame to the left rectified camera frame. For
     * rectified images this value will be 0.
     *
     * @return The y component of the current calibrations stereo baseline
     */

    float ty()    const { return m_ty;    };

    /**
     * Query the current camera calibrations stereo baseline. This is the
     * component of the vector in the z dimension which points from the right
     * rectified frame center to the left rectified camera frame. For
     * rectified images this value will be 0.
     *
     * @return The z component of the current calibrations stereo baseline
     */

    float tz()    const { return m_tz;    };

    /**
     * Query the current camera calibrations roll value. This is the Euler
     * roll angle to rotate the right camera frame into the left camera frame.
     * For rectified images this value will be 0.
     *
     * @return the current camera calibrations roll value
     */

    float roll()  const { return m_roll;  };

    /**
     * Query the current camera calibrations pitch  value. This is the Euler
     * pitch  angle to rotate the right camera frame into the left camera frame.
     * For rectified images this value will be 0.
     *
     * @return the current camera calibrations pitch  value
     */

    float pitch() const { return m_pitch; };

    /**
     * Query the current camera calibrations yaw value. This is the Euler
     * yaw angle to rotate the right camera frame into the left camera frame.
     * For rectified images this value will be 0.
     *
     * @return the current camera calibrations yaw value
     */

    float yaw()   const { return m_yaw;   };

    /**
     * Default constructor for a image configuration. Initializes all image
     * configuration members to their default values
     */
    Config() : m_fps(5.0f), m_gain(1.0f),
               m_exposure(),
               m_wbBlue(1.0f), m_wbRed(1.0f), m_wbEnabled(true), m_wbDecay(3), m_wbThresh(0.5f),
               m_width(1024), m_height(544), m_disparities(128), m_spfStrength(0.5f),
               m_hdrEnabled(false),
               m_profile(User_Control),
               m_gamma(2.0),
               m_fx(0), m_fy(0), m_cx(0), m_cy(0),
               m_tx(0), m_ty(0), m_tz(0), m_roll(0), m_pitch(0), m_yaw(0) {};
private:

    float    m_fps, m_gain;
    ExposureConfig m_exposure;
    float    m_wbBlue;
    float    m_wbRed;
    bool     m_wbEnabled;
    uint32_t m_wbDecay;
    float    m_wbThresh;
    uint32_t m_width, m_height;
    uint32_t m_disparities;
    float    m_spfStrength;
    bool     m_hdrEnabled;
    CameraProfile m_profile;
    float    m_gamma;
    float    m_gainMax;

protected:

    float    m_fx, m_fy, m_cx, m_cy;
    float    m_tx, m_ty, m_tz;
    float    m_roll, m_pitch, m_yaw;
};

class MULTISENSE_API AuxConfig {
public:

    //
    // User configurable member functions


    /**
     * Set the desired output image's gain. Default value: 1
     *
     * @param g The output image gain
     */

    void setGain              (float g)    { m_gain      = g; };

    /**
     * Set the exposure time used to capture images. Note auto exposure
     * must be disabled for this to take effect. Default value: 10000
     *
     * @param e The output exposure time in microseconds [10, 5000000]
     */

    void setExposure          (uint32_t e) { m_exposure.setExposure(e); };

    /**
     * Set auto-exposure enable flag. Default value: true
     *
     * @param e A boolean used to enable or disable auto-exposure
     */

    void setAutoExposure      (bool e)     { m_exposure.setAutoExposure(e); };

    /**
     * Set the desired maximum auto-exposure value. Default value: 5000000
     *
     * @param m The maximum auto-exposure value in microseconds
     */

    void setAutoExposureMax   (uint32_t m) { m_exposure.setAutoExposureMax(m); };

    /**
     * Set the desired auto-exposure decay rate. Default value: 7
     *
     * @param d The auto-exposure decay rate [0, 20]
     */

    void setAutoExposureDecay (uint32_t d) { m_exposure.setAutoExposureDecay(d); };

    /**
     * Set the desired auto-exposure target Intensity. Default value: 0.95
     *
     * @param d The auto-exposure target intensity [0.0, 1.0]
     */

    void setAutoExposureTargetIntensity (float d) { m_exposure.setAutoExposureTargetIntensity(d); };

    /**
     * Set the desired auto-exposure threshold. This is the percentage
     * of the image that should be white. Default value: 0.75
     *
     * @param t The desired auto-exposure threshold [0.0, 1.0]
     */

    void setAutoExposureThresh(float t)    { m_exposure.setAutoExposureThresh(t); };

    /**
     * Set the desired image white-balance. Default value: 1.0 for both
     * r and b
     *
     * @param r The input read white-balance value [0.25, 4.0]
     *
     * @param b The input blue white-balance value [0.25, 4.0]
     */

    void setWhiteBalance            (float r,
                                     float b)    { m_wbRed=r;m_wbBlue=b; };

    /**
     * Set the white-balance enable flag. Default value: true
     *
     * @param e A boolean used to enable or disable white-balance
     */

    void setAutoWhiteBalance        (bool e)     { m_wbEnabled   = e;    };

    /**
     * Set the white-balance decay rate. Default value: 3
     *
     * @param d The white-balance decay rate [0, 20]
     */

    void setAutoWhiteBalanceDecay   (uint32_t d) { m_wbDecay     = d;    };

    /**
     * Set the white-balance threshold. Default value: 0.5
     *
     * @param t The desired white-balance threshold [0.0, 1.0]
     */

    void setAutoWhiteBalanceThresh  (float t)    { m_wbThresh    = t;    };

    /**
     * Set the HDR enable flag. This feature is only available in sensor
     * firmware version greater than 3.1.  Default value: false. Note
     * enabling HDR will disable image white balance. It may also degrade the
     * stereo performance. It is advised to manually tune exposure and gain
     * settings to achieve desired performance.
     *
     * @param e A boolean used to enable or disable HDR on the camera imagers
     */

    void setHdr                     (bool  e)    { m_hdrEnabled  = e;    };

    /**
     * Set the desired ROI to use when computing the auto-exposure.
     * x axis is horizontal and y axis is vertical.
     * (0,0) coordinate starts in the upper left corner of the image.
     * If (x + w > image width) or (y + h > image height) the sensor will return an error
     * Setting to default:(0,0,crl::multisense::Roi_Full_Image,crl::multisense::Roi_Full_Image)
     * will use the entire image for the ROI regardless of the current resolution
     * This feature is only available in sensor firmware version 4.3 and greater
     *
     * @param start_x The X coordinate where the ROI starts
     * @param start_y The Y coordinate where the ROI starts
     * @param width The width of the ROI
     * @param height The height of the ROI
     */

    void setAutoExposureRoi(uint16_t start_x, uint16_t start_y, uint16_t width, uint16_t height)
    {
        m_exposure.setAutoExposureRoi(start_x, start_y, width, height);
    }

    /**
     * Set the operation profile for the camera to use. Profile settings subsume other user settings.
     *
     * @param profile The operation profile to use on the camera
     */
    void setCameraProfile(const CameraProfile &profile)
    {
        m_profile = profile;
    }

    /**
     * Set the gamma correction factor.
     *
     * Gamma is a nonlinear operation used to encode and decode luminance.
     * Typical values for gamma range between 1 and 2.2.
     *
     * @param g the gamma constant applied to the camera sources
     */
    void setGamma(const float g) { m_gamma = g; };

    /**
     * Enable sharpening for the aux luma channel.
     *
     * @param s Set to the value of true to enable or false to disable aux luma sharpening.
     */

    void enableSharpening(const bool &s)    { m_sharpeningEnable  = s; };

    /**
     * Set the sharpening percentage for the aux luma channel.
     *
     * @param s The percentage of sharpening to apply. In the range of 0 - 100
     */

    void setSharpeningPercentage(const float &s)    { m_sharpeningPercentage  = s; };

    /**
     * Set the sharpening limit. The maximum difference in pixels that sharpening is
     * is allowed to change between neighboring pixels. This is useful for clamping
     * the sharpening percentage, while still maintaining a large gain.
     *
     * @param s The percentage of sharpening to apply. In the range of 0 - 100
     */

    void setSharpeningLimit(const uint8_t &s)    { m_sharpeningLimit  = s; };

    /**
     * Set the auto exposure gain max.
     *
     * This can be used to add an additional clamp to auto exposure which
     * would limit the maximum analog gain set by the auto exposure algorithm.
     *
     * @param g the max gain constant applied to the camera sources
     */
    void setGainMax(const float g) { m_gainMax = g; };


    //
    // Query
    //
    //
    // Query camera calibration (read-only)
    //
    // These parameters are adjusted for the current operating resolution of the device.

    /**
     * Query the current aux camera calibration rectified projection focal length
     * in the x dimension.
     *
     * Note this value is scaled based on the current image resolution
     *
     * @return The current aux camera calibrations focal length in the x dimension
     */

    float fx()    const { return m_fx;    };

    /**
     * Query the current aux camera calibration rectified projection focal length
     * in the y dimension.
     *
     * Note this value is scaled based on the current image resolution
     *
     * @return The current aux camera calibrations focal length in the y dimension
     */

    float fy()    const { return m_fy;    };

    /**
     * Query the current aux camera calibration aux rectified image center in the
     * x dimension
     *
     * Note this value is scaled based on the current image resolution
     *
     * @return The current aux camera calibrations rectified image center in the
     * x dimension
     */

    float cx()    const { return m_cx;    };

    /**
     * Query the current aux camera calibration aux rectified image center in the
     * y dimension
     *
     * Note this value is scaled based on the current image resolution
     *
     * @return The current aux camera calibration rectified image center in the
     * y dimension
     */

    float cy()    const { return m_cy;    };

    /**
     * Query the current image configuration's gain setting
     *
     * @return The current image gain setting
     */
    float    gain              () const { return m_gain;      };

    /**
     * Query the current image configuration's exposure setting
     *
     * @return the current image exposure setting in microseconds
     */

    uint32_t exposure          () const { return m_exposure.exposure();  };

    /**
     * Query the current image configuration's auto-exposure enable setting
     *
     * @return The current image configuration's auto-exposure enable flag
     */

    bool     autoExposure      () const { return m_exposure.autoExposure(); };

    /**
     * Query the current image configuration's maximum auto-exposure value
     *
     * @return The current image configuration's maximum auto-exposure value
     */

    uint32_t autoExposureMax   () const { return m_exposure.autoExposureMax();     };

    /**
     * Query the current image configuration's auto-exposure decay rate
     *
     * @return The current configuration's auto-exposure decay rate
     */

    uint32_t autoExposureDecay () const { return m_exposure.autoExposureDecay();   };

    /**
     * Query the current image configuration's auto-exposure target intensity
     *
     * @return The current image configuration's auto-exposure target intensity
     */

    float autoExposureTargetIntensity () const { return m_exposure.autoExposureTargetIntensity();   };

    /**
     * Query the current image configuration's auto-exposure threshold
     *
     * @return The current image configuration's auto-exposure threshold
     */

    float    autoExposureThresh() const { return m_exposure.autoExposureThresh();  };

    /**
     * Query the current image configuration's red white-balance setting
     *
     * @return The current image configuration's red white-balance setting
     */

    float    whiteBalanceRed         () const { return m_wbRed;       };

    /**
     * Query the current image configuration's blue white-balance setting
     *
     * @return The current image configuration's blue white-balance setting
     */

    float    whiteBalanceBlue        () const { return m_wbBlue;      };

    /**
     * Query the current image configuration's white-balance enable setting
     *
     * @return The current image configuration's white-balance enable flag
     */

    bool     autoWhiteBalance        () const { return m_wbEnabled;   };

    /**
     * Query the current image configuration's white-balance decay rate
     *
     * @return The current image configuration's white-balance decay rate
     */

    uint32_t autoWhiteBalanceDecay   () const { return m_wbDecay;     };

    /**
     * Query the current image configuration's white-balance threshold
     *
     * @return The current image configuration's white-balance threshold
     */

    float    autoWhiteBalanceThresh  () const { return m_wbThresh;    };

    /**
     * Query the current image configuration's HDR enable flag
     *
     * @return The current image configuration's HDR enable flag
     */
    bool     hdrEnabled              () const { return m_hdrEnabled;  };

    /**
     * Query the current image configuration's auto-exposure ROI X value
     *
     * @return The current image configuration's auto-exposure ROI X value
     */
    uint16_t autoExposureRoiX        () const { return m_exposure.autoExposureRoiX(); };

    /**
     * Query the current image configuration's auto-exposure ROI Y value
     *
     * @return The current image configuration's auto-exposure ROI Y value
     */
    uint16_t autoExposureRoiY        () const { return m_exposure.autoExposureRoiY(); };

    /**
     * Query the current image configuration's auto-exposure ROI width value
     * Will return crl::multisense::Roi_Full_Image for the default setting,
     * when the ROI covers the entire image regardless of current resolution
     *
     * @return The current image configuration's auto-exposure ROI width value
     */
    uint16_t autoExposureRoiWidth    () const { return m_exposure.autoExposureRoiWidth(); };

    /**
     * Query the current image configuration's auto-exposure ROI height value
     * Will return crl::multisense::Roi_Full_Image for the default setting,
     * when the ROI covers the entire image regardless of current resolution
     *
     * @return The current image configuration's auto-exposure ROI height value
     */
    uint16_t autoExposureRoiHeight   () const { return m_exposure.autoExposureRoiHeight(); };

    /**
     * Query the current image configurations camera profile
     *
     * @return The current image configurations camera profile
     */
    CameraProfile cameraProfile () const { return m_profile; };

    /**
     * Query the gamma correction factor. Gamma correction factor will be applied
     * to all images.
     *
     * @return Return the gamma factor applied to images
     */
    float gamma() const { return m_gamma; };

    /**
     * Query whether sharpening is enabled or not on the aux camera.
     *
     * @return Return true if sharpening is enabled, false if sharpening is disabled.
     */
    bool enableSharpening() const { return m_sharpeningEnable; };

    /**
     * Query the percentage of sharpening applied to the aux luma image.
     *
     * @return A value within the range of 0 - 100
     */
    float sharpeningPercentage() const { return m_sharpeningPercentage; };

    /**
     * Query the limit of sharpening applied to the aux luma image.
     *
     * @return A value within the range of 0 - 255 in
     */
    uint8_t sharpeningLimit() const { return m_sharpeningLimit; };

    /**
     * Query the gain maximum allowed in the camera.
     *
     * @return A value within the range of 1.0 - Max Gain of the imager
     */
    float gainMax() const { return m_gainMax; };

    /**
     * Default constructor for a image configuration. Initializes all image
     * configuration members to their default values
     */
    AuxConfig() : m_gain(1.0f),
               m_exposure(),
               m_wbBlue(1.0f), m_wbRed(1.0f), m_wbEnabled(true), m_wbDecay(3), m_wbThresh(0.5f),
               m_hdrEnabled(false),
               m_profile(User_Control),
               m_gamma(2.0),
               m_sharpeningEnable(false), m_sharpeningPercentage(0.0f), m_sharpeningLimit(0),
               m_gainMax(ImagerGainMax),
               m_fx(0), m_fy(0), m_cx(0), m_cy(0) {};
private:

    float    m_gain;
    ExposureConfig m_exposure;
    float    m_wbBlue;
    float    m_wbRed;
    bool     m_wbEnabled;
    uint32_t m_wbDecay;
    float    m_wbThresh;
    bool     m_hdrEnabled;
    CameraProfile m_profile;
    float    m_gamma;
    bool     m_sharpeningEnable;
    float    m_sharpeningPercentage;
    uint8_t  m_sharpeningLimit;
    float    m_gainMax;
protected:

    float    m_fx, m_fy, m_cx, m_cy;
};

/**
 * Class used For querying/setting camera calibration.
 *
 * Parameters are for the maximum operating resolution of the device:
 *     CMV2000: 2048x1088
 *     CVM4000: 2048x2048
 *
 * Example code to querying the current camera calibration from a sensor:
 * \code{.cpp}
 *     //
 *     // Instantiate a channel connecting to a sensor at the factory default
 *     // IP address
 *     crl::multisense::Channel* channel;
 *     channel = crl::multisense::Channel::Create("10.66.171.21");
 *
 *     channel->setMtu(7200);
 *
 *     //
 *     // Create a image::Calibration instance to store the queried calibration
 *     crl::multisense::image::Calibration imageCalibration;
 *
 *     //
 *     // Query the camera calibration from the Channel instance
 *     crl::multisense::Status status = channel->getImageCalibration(imageCalibration);
 *
 *     //
 *     // Check to see if the calibration query succeeded
 *     if(crl::multisense::Status_Ok != status) {
 *          throw std::runtime_error("Unable to query image calibration");
 *     }
 *
 *     //
 *     // Use the image calibration...
 *
 *     //
 *     // Destroy the channel instance
 *     crl::multisense::Channel::Destroy(channel);
 * \endcode
 *
 * Example code to set a camera calibration:
 * \code{.cpp}
 *     //
 *     // Instantiate a channel connecting to a sensor at the factory default
 *     // IP address
 *     crl::multisense::Channel* channel;
 *     channel = crl::multisense::Channel::Create("10.66.171.21");
 *
 *     channel->setMtu(7200);
 *
 *     //
 *     // Create a image::Calibration instance to store the queried calibration
 *     crl::multisense::image::Calibration imageCalibration;
 *
 *     //
 *     // Initialize left and right calibration matrices.
 *     // In this example we are using arbitrary values. These should be
 *     // parameters generated from stereo calibration routine. All sensors
 *     // ship pre-calibrated so this operation is unnecessary.
 *     imageCalibration.left.M  = { {1, 0, 0}, {0, 1, 0}, {0, 0, 1} };
 *     imageCalibration.right.M = { {1, 0, 0}, {0, 1, 0}, {0, 0, 1} };
 *     imageCalibration.left.D  = { 1, 1, 1, 1, 1, 0, 0, 0 };
 *     imageCalibration.right.D = { 1, 1, 1, 1, 1, 0, 0, 0 };
 *     imageCalibration.left.R  = { {1, 0, 0}, {0, 1, 0}, {0, 0, 1} };
 *     imageCalibration.right.R = { {1, 0, 0}, {0, 1, 0}, {0, 0, 1} };
 *     imageCalibration.left.P  = { {1, 0, 0, 0}, {0, 1, 0, 0}, {0, 0, 1, 0} };
 *     imageCalibration.right.P = { {1, 0, 0, 1}, {0, 1, 0, 0}, {0, 0, 1, 0} };
 *
 *     //
 *     // Send the new camera calibration to the sensor
 *     crl::multisense::Status status = channel->setImageCalibration(imageCalibration);
 *
 *     //
 *     // Check to see if the sensor successfully received the new camera calibration
 *     if(crl::multisense::Status_Ok != status) {
 *          throw std::runtime_error("Unable to set image calibration");
 *     }
 *
 *     //
 *     // Destroy the channel instance
 *     crl::multisense::Channel::Destroy(channel);
 * \endcode
 */
class MULTISENSE_API Calibration {
public:

    /**
     * Class to store camera calibration matrices.
     */
    class MULTISENSE_API Data {
    public:

        /**Camera un-rectified 3x3 projection matrix */
        float M[3][3];
        /**Camera distortion matrix. Can either by the 5 parameter plumb-bob model
         * or the 8 parameter rational polynomial model */
        float D[8];
        /**Camera 3x3 rectification matrix */
        float R[3][3];
        /**Camera 3x4 rectified projection matrix */
        float P[3][4];
    };

    /**Full resolution camera calibration corresponding to the left camera */
    Data left;
    /**Full resolution camera calibration corresponding to the right camera */
    Data right;
    /**Full resolution camera calibration corresponding to aux color camera */
    Data aux;
};

class MULTISENSE_API TransmitDelay {
public:

    /** Delay between completing a frame and actually sending it over the network (in ms) */
    int delay;

};

class MULTISENSE_API PacketDelay {
public:

    /** Enable interpacket delay, should be used when client network cannot handle inbound messages */
    bool enable;

};

/**
 * Class which stores a image histogram from a camera image. This is used
 * as an input when querying a image histogram.
 *
 * Example code to query a image histogram for a left image corresponding to
 * frameId 100
 * \code{.cpp}
 *     //
 *     // Instantiate a channel connecting to a sensor at the factory default
 *     // IP address
 *     crl::multisense::Channel* channel;
 *     channel = crl::multisense::Channel::Create("10.66.171.21");
 *
 *     channel->setMtu(7200);
 *
 *     //
 *     // Create a histogram instance to store histogram data
 *     crl::multisense::image::Histogram histogram;
 *
 *     uint64_t frameId = 100;
 *
 *     //
 *     // Query the histogram from the image with the frameId == 100.
 *     // Note histograms can only be queried for images whose frameIds are
 *     // less than 20 frameIds away from the most recent received frameId
 *     crl::multisense::Status status = channel->getImageHistogram(frameId, histogram);
 *
 *     //
 *     // Check to see if the histogram query succeeded
 *     if(crl::multisense::Status_Ok != status) {
 *          throw std::runtime_error("Unable to query image histogram for frameId %d", frameId);
 *     }
 *
 *     //
 *     // Destroy the channel instance
 *     crl::multisense::Channel::Destroy(channel);
 * \endcode
 */
class MULTISENSE_API Histogram {
public:

    /**
     * Default constructor
     */
    Histogram() : channels(0),
                  bins(0),
                  data() {};
    /**The number of color channels in the given histogram. For color images
     * this is 4 corresponding to the GRBG Bayer channels */
    uint32_t              channels;
    /**The number of possible pixel values for each color channel */
    uint32_t              bins;
    /**The histogram data concatinated serially in GRBG order. The length of
     * data is equal to channels * bins */
    std::vector<uint32_t> data;
};

class MULTISENSE_API RemoteHeadConfig {
public:

    /**
     * Default constructor with no sync groups
     */
    RemoteHeadConfig() : m_syncGroups()
    {};

    /**
     * Constructor allowing definition of sync groups
     *
     * @param sync_groups A vector of remote head syncronization groups
     */
    RemoteHeadConfig(const std::vector<RemoteHeadSyncGroup> &sync_groups) :
        m_syncGroups(sync_groups)
    {}

    /**
     * Set the groups of remote head cameras to be synchronized
     *
     * @param sync_groups A vector of remote head synchronization groups to set
     */
    void setSyncGroups(const std::vector<RemoteHeadSyncGroup> &sync_groups) { m_syncGroups = sync_groups; }

    /**
     * Query the groups of remote head cameras to be synchronized
     *
     * @return The current remote head synchronization groups
     */
    std::vector<RemoteHeadSyncGroup> syncGroups() const { return m_syncGroups; }

private:

    /**The groups of remote head cameras to be synchronized */
    std::vector<RemoteHeadSyncGroup> m_syncGroups;
};


} // namespace image

namespace lidar {

/** The type of a single laser range measurement  */
typedef uint32_t RangeType;
/** The type of a single laser intensity measurement  */
typedef uint32_t IntensityType;

/**
 * Class which stores Header information for a lidar scan. This will be passed
 * to any isolated callbacks, of type lidar::Callback, subscribed to lidar data.
 *
 * See crl::multisense::Channel::addIsolatedCallback
 */
class MULTISENSE_API Header : public HeaderBase {
public:

    /**
     * Default constructor
     */
    Header()
        : pointCount(0) {};

    /**A unique ID number corresponding a individual laser scan */
    uint32_t scanId;
    /** The seconds value of the time corresponding to the start of laser scan */
    uint32_t timeStartSeconds;
    /** The microseconds value of the time corresponding to the start of laser scan */
    uint32_t timeStartMicroSeconds;
    /** The seconds value of the time corresponding to the end of laser scan */
    uint32_t timeEndSeconds;
    /** The microseconds value of the time corresponding to the end of laser scan */
    uint32_t timeEndMicroSeconds;
    /** The spindle angle in microradians corresponding to the start of a laser scan */
    int32_t  spindleAngleStart;
    /** The spindle angle in microradians corresponding to the end of a laser scan */
    int32_t  spindleAngleEnd;
    /** The total angular range of a individual laser scan in microradians */
    int32_t  scanArc;
    /** The maximum range of the laser scanner in millimeters */
    uint32_t maxRange;
    /** The number of points in the laser scan */
    uint32_t pointCount;

    /** Laser range data in millimeters. The length of rangesP is equal
     * to pointCount */
    const RangeType     *rangesP;
    /** Laser intensity values corresponding to each laser range point. The
     * length of intensitiesP is equal to pointClount */
    const IntensityType *intensitiesP;  // device units
};

/**
 * Function pointer for receiving callbacks of lidar data. Pointers
 * to data are no longer valid after the callback returns.
 *
 * To reserve data pointers after the callback returns use
 * \code{.cpp}
 *     void crl::multisense::Channel::reserveCallbackBuffer();
 * \endcode
 */
typedef void (*Callback)(const Header& header,
                         void         *userDataP);

/**
 * Class used to store a laser calibration. Calibrations can be queried or set
 * for a specific sensor
 *
 * Example code to query the current laser calibration from a sensor:
 * \code{.cpp}
 *     //
 *     // Instantiate a channel connecting to a sensor at the factory default
 *     // IP address
 *     crl::multisense::Channel* channel;
 *     channel = crl::multisense::Channel::Create("10.66.171.21");
 *
 *     channel->setMtu(7200);
 *
 *     //
 *     // Create a lidarCalibration instance to store the queried laser calibration
 *     crl::multisense::lidar::Calibration lidarCalibration;
 *
 *     //
 *     // Query the laser calibration from the current Channel instance
 *     crl::multisense::Status status = channel->getLidarCalibration(lidarCalibration);
 *
 *     //
 *     // Check to see if the laser calibration query succeeded
 *     if(crl::multisense::Status_Ok != status) {
 *          throw std::runtime_error("Unable to query laser calibration");
 *     }
 *
 *     //
 *     // Use the laser calibration...
 *
 *     //
 *     // Destroy the channel instance
 *     crl::multisense::Channel::Destroy(channel);
 * \endcode
 *
 * Example code to set a laser calibration:
 * \code{.cpp}
 *     //
 *     // Instantiate a channel connecting to a sensor at the factory default
 *     // IP address
 *     crl::multisense::Channel* channel;
 *     channel = crl::multisense::Channel::Create("10.66.171.21");
 *
 *     channel->setMtu(7200);
 *
 *     //
 *     // Create a lidarCalibration instance to store the new laser calibration
 *     crl::multisense::lidar::Calibration lidarCalibration;
 *
 *     //
 *     // Populate the laser calibration. Here we populate the calibration
 *     // with identity matrices. All MultiSense SL sensors ship  pre-calibrated
 *     // making this unnecessary.
 *     lidarCalibration.laserToSpindle = { {1, 0, 0, 0},
 *                                         {0, 1, 0, 0},
 *                                         {0, 0, 1, 0},
 *                                         {0, 0, 0, 1} };
 *
 *     lidarCalibration.cameraToSpindleFixed = { {1, 0, 0, 0},
 *                                             {0, 1, 0, 0},
 *                                             {0, 0, 1, 0},
 *                                             {0, 0, 0, 1} };
 *
 *     //
 *     // Send the new laser calibration to the sensor
 *     crl::multisense::Status status = channel->setLidarCalibration(lidarCalibration);
 *
 *     //
 *     // Check to see if the new laser calibration was successfully received by
 *     // the sensor
 *     if(crl::multisense::Status_Ok != status) {
 *          throw std::runtime_error("Unable to set lidar calibration");
 *     }
 *
 *     //
 *     // Destroy the channel instance
 *     crl::multisense::Channel::Destroy(channel);
 * \endcode
 */
class MULTISENSE_API Calibration {
public:

    /** A 4x4 homogeneous transform matrix corresponding to the transform from
     * the laser origin coordinate frame to the rotating spindle frame  */
    float laserToSpindle[4][4];
    /** A 4x4 homogeneous transform matrix corresponding to the transform from
     * the static spindle frame to the left camera optical frame */
    float cameraToSpindleFixed[4][4];
};

} // namespace lidar

namespace lighting {

/** The maximum number of lights for a given sensor */
static CRL_CONSTEXPR uint32_t MAX_LIGHTS     = 8;
/** The maximum duty cycle for adjusting light intensity */
static CRL_CONSTEXPR float    MAX_DUTY_CYCLE = 100.0;

/**
 * Class used to store a specific lighting configuration. Member of this class
 * are set and queried via set and get methods. This class is used as an input
 * to a channel object to query and set lighting parameters.
 *
 * Example code to query a lighting configuration:
 * \code{.cpp}
 *     //
 *     // Instantiate a channel connecting to a sensor at the factory default
 *     // IP address
 *     crl::multisense::Channel* channel;
 *     channel = crl::multisense::Channel::Create("10.66.171.21");
 *
 *     channel->setMtu(7200);
 *
 *     //
 *     // Create a lightingConfig instance to store our queried lighting configuration
 *     crl::multisense::lighting::Config lightingConfig;
 *
 *     //
 *     // Query the lighting configuration from the Channel instance
 *     crl::multisense::Status status = channel->getLightingConfig(lightingConfig);
 *
 *     //
 *     // Check to see if the lighting configuration query was successful
 *     if(crl::multisense::Status_Ok != status) {
 *          throw std::runtime_error("Unable to query lighting configuration");
 *     }
 *
 *     //
 *     // Use the lighting configuration...
 *
 *     //
 *     // Destroy the channel instance
 *     crl::multisense::Channel::Destroy(channel);
 * \endcode
 *
 * Example code to set a lighting configuration:
 * \code{.cpp}
 *     //
 *     // Instantiate a channel connecting to a sensor at the factory default
 *     // IP address
 *     crl::multisense::Channel* channel;
 *     channel = crl::multisense::Channel::Create("10.66.171.21");
 *
 *     channel->setMtu(7200);
 *
 *     //
 *     // Create a lightingConfig instance to store our queried lighting configuration
 *     crl::multisense::lighting::Config lightingConfig;
 *
 *     crl::multisense::Status status;
 *
 *     //
 *     // Query the lighting configuration from the Channel instance
 *     status  = channel->getLightingConfig(lightingConfig);
 *
 *     //
 *     // Check to see if the lighting configuration query was successful
 *     if(crl::multisense::Status_Ok != status) {
 *          throw std::runtime_error("Unable to query lighting configuration");
 *     }
 *
 *     //
 *     // Change the duty cycle for all light to the max setting and enable
 *     // light flashing
 *     lightingConfig.setDutyCycle(crl::multisense::lighting::MAX_DUTY_CYCLE);
 *     lightingConfig.setFlash(true);
 *
 *     //
 *     // Set the new lighting configuration
 *     status = channel->setLightingConfig(lightingConfig);
 *
 *     //
 *     // Check to see if the new lighting configuration was successfully
*      // received
 *     if(crl::multisense::Status_Ok != status) {
 *          throw std::runtime_error("Unable to set lighting configuration");
 *     }
 *
 *     //
 *     // Destroy the channel instance
 *     crl::multisense::Channel::Destroy(channel);
 * \endcode
 */
class MULTISENSE_API Config {
public:

    /**
     * Turn on/off light flashing. During flashing lights are only on when the
     * image sensor is exposing. This significantly reduces the sensor power
     * consumption
     *
     * @param onOff A boolean flag to enable or disable flashing
     */

    void setFlash(bool onOff) { m_flashEnabled = onOff; };

    /**
     * Get the current lighting flash setting.
     *
     * @return A boolean flag corresponding to if flashing is enabled or disabled
     */

    bool getFlash()     const { return m_flashEnabled;  };

    /**
     * Set a sensors duty cycle in terms of percent for all the on-board lights
     *
     * @param percent The percent "on" to set all the on-board LED's [0.0, 100.0]
     *
     * @return If the given percent setting is valid
     */

    bool setDutyCycle(float percent) {
        if (percent < 0.0f || percent > MAX_DUTY_CYCLE)
            return false;

        std::fill(m_dutyCycle.begin(),
                  m_dutyCycle.end(),
                  percent);
        return true;
    };

    /**
     * Set a sensors duty cycle in terms of percent for a specific light based
     * off its index
     *
     * @param i The index of the light to configure
     *
     * @param percent The percent "on" to set all the on-board LED's [0.0, 100.0]
     *
     * @return If the given percent setting is valid
     */

    bool setDutyCycle(uint32_t i,
                      float    percent) {
        if (i >= MAX_LIGHTS ||
            percent < 0.0f || percent > MAX_DUTY_CYCLE)
            return false;

        m_dutyCycle[i] = percent;
        return true;
    };

    /**
     * Get the current duty cycle in terms of percent for a specific light
     *
     * @param i The index of the light to query
     *
     * @return The current duty cycle setting for the light corresponding to index
     * i
     */

    float getDutyCycle(uint32_t i) const {
        if (i >= MAX_LIGHTS)
            return 0.0f;
        return m_dutyCycle[i];
    };

    /**
    * Get the number of pulses of the light per a single exposure
    * This is used to trigger the light or output signal multiple times after a
    * single exposure. For values greater than 1, pulses will occur between the
    * exposures, not during. This can be used to leverage human persistence of
    * vision to make the light appear as though it is not flashing
    *
    * @return The current number of pulses
    */
    uint32_t getNumberOfPulses( ) const {
      return m_numberPulses;
    }

    /**
    * Set the number of pulses of the light within a single exposure
    * This is used to trigger the light or output signal multiple times after a
    * single exposure. For values greater than 1, pulses will occur between the
    * exposures, not during. This can be used to leverage human persistence of
    * vision to make the light appear as though it is not flashing
    *
    * @return True on success, False on failure
    */
    bool setNumberOfPulses(const uint32_t numPulses) {

      m_numberPulses = numPulses;
      return true;
    }

    /**
    * Get the startup time offset of the led in microseconds
    * The LED or output trigger is triggered this many microseconds before
    * the start of the image exposure
    *
    * @return The current led startup time
    */
    uint32_t getStartupTime( ) const {
      return m_lightStartupOffset_us;
    }

    /**
    * Set the transient startup time of the led, for better synchronization.
    * The LED or output trigger is triggered this many microseconds before
    * the start of the image exposure
    *
    * @param ledTransientResponse_us The led transient time.
    *
    * @return True on success, False on failure
    */
    bool setStartupTime(uint32_t ledTransientResponse_us) {

      m_lightStartupOffset_us = ledTransientResponse_us;
      return true;
    }

    /**
    * Get whether or not the LED pulse is inverted. True means the output
    * will be low during the exposure. False means the output will be high
    * during the exposure.
    *
    * @return True if the pulse is inverted
    */
    bool getInvertPulse( ) const {
        return m_invertPulse;
    }

    /**
    * Invert the output signal that drives lighting. True means the output
    * will be low during the exposure. False means the output will be high
    * during the exposure. (Only supported for firmware >=5.21)
    *
    * @param invert Whether or not to invert the pulse signal
    *
    * @return True on success, False on failure
    */
    bool setInvertPulse(const bool invert) {
        m_invertPulse = invert;
        return true;
    }
    /*
    * Enable a rolling shutter camera flash synchronization, this will Allow
    * an LED to flash with in sync with a rolling shutter imager, to reduce
    * the possibility of, seeing inconsistent lighting artifacts with rolling
    * shutter imagers.
    * Note: This feature is only available for Next Gen Stereo Cameras, with a
    * rolling shutter aux imager.
    *
    * @param enabled enable/disable the rolling shutter synchronization feature.
    *
    * @return True on success, False on failure
    */
    bool enableRollingShutterLedSynchronization(const bool enabled) {
      m_rollingShutterLedEnabled = enabled;
      return true;
    }

    /**
    * Get the setting of the rollingShutterSynchronization.
    * Note: This feature is only available for Next Gen Stereo Cameras, with a
    * rolling shutter imager.
    *
    * @return True if enabled, False if disabled
    */
    bool getRollingShutterLedSynchronizationStatus(void) const {
      return m_rollingShutterLedEnabled;
    }

    /**
     * Default constructor. Flashing is disabled and all lights are off
     */
    Config() : m_flashEnabled(false), m_dutyCycle(MAX_LIGHTS, -1.0f),
               m_numberPulses(1), m_lightStartupOffset_us(0), m_invertPulse(false),
               m_rollingShutterLedEnabled(false) {};

private:

    bool               m_flashEnabled;
    std::vector<float> m_dutyCycle;
    uint32_t           m_numberPulses;
    uint32_t           m_lightStartupOffset_us;
    bool               m_invertPulse;
    bool               m_rollingShutterLedEnabled;
};

/**
 * A external sensor status. This is only supported by external LED attachements
 * for S21 devices
 *
 * Example code to query the lighting sensor status :
 * \code{.cpp}
 *     //
 *     // Instantiate a channel connecting to a sensor at the factory default
 *     // IP address
 *     crl::multisense::Channel* channel;
 *     channel = crl::multisense::Channel::Create("10.66.171.21");
 *
 *     channel->setMtu(7200);
 *
 *     //
 *     // Create a lightingConfig instance to store our queried lighting configuration
 *     crl::multisense::lighting::SensorStatus lightingSensors;
 *
 *     //
 *     // Query the lighting configuration from the Channel instance
 *     crl::multisense::Status status = channel->getLightingSensorStatus(lightingSensors);
 *
 *     //
 *     // Check to see if the lighting sensor query was successful
 *     if(crl::multisense::Status_Ok != status) {
 *          throw std::runtime_error("Unable to query lighting sensor status");
 *     }
 *
 *     //
 *     // Use the lighting sensor status...
 *
 *     //
 *     // Destroy the channel instance
 *     crl::multisense::Channel::Destroy(channel);
 * \endcode
 */
class MULTISENSE_API SensorStatus {
public:

    /**
     * This represents the percentage of light the ambient sensor currently sees.
     * External ambient sensors are only available on S21 units with the external
     * lighting attachement. This value ranges between 0 and 100
     */
    float ambientLightPercentage;

    SensorStatus() : ambientLightPercentage(100.0f) {};
};

} // namespace lighting

namespace pps {

/**
 * Class containing Header information for a PPS event. A network PPS event is
 * sent from the sensor immediately after the pulse on the OPTO-TX line.
 *
 * This will be passed to any callback, of type pps::Callback, subscribed to
 * PPS data.
 *
 * See crl::multisense::Channel::addIsolatedCallback
 */
class MULTISENSE_API Header : public HeaderBase {
public:

    /** The sensor time in nanoseconds when a given PPS event occurred  */
    int64_t sensorTime;

    /** The local time's seconds value */
    uint32_t timeSeconds;
    /** The local time's microseconds value */
    uint32_t timeMicroSeconds;
};

/**
 * Function pointer for receiving callbacks for PPS events
 */
typedef void (*Callback)(const Header& header,
                         void         *userDataP);

} // namespace pps

namespace imu {

/**
 * Class containing a single IMU sample. A sample can contain data
 * either accelerometer data, gyroscope data, or magnetometer data.
 */
class MULTISENSE_API Sample {
public:

    /** Typedef used to determine which data source a sample came from */
    typedef uint16_t Type;

    static CRL_CONSTEXPR Type Type_Accelerometer = 1;
    static CRL_CONSTEXPR Type Type_Gyroscope     = 2;
    static CRL_CONSTEXPR Type Type_Magnetometer  = 3;

    /** The type of data contained in the instance of imu::Sample */
    Type       type;
    /** The time seconds value corresponding to the specific sample */
    uint32_t   timeSeconds;
    /** The time microseconds value corresponding to the specific sample */
    uint32_t   timeMicroSeconds;

    /**
     * x data for each sample
     *
     * The units vary by source and can be
     * queried with crl::multisense::Channel::getImuInfo
     */
    float x;

    /**
     * y data for each sample
     *
     * The units vary by source and can be
     * queried with crl::multisense::Channel::getImuInfo
     */
    float y;

    /**
     * z data for each sample
     *
     * The units vary by source and can be
     * queried with crl::multisense::Channel::getImuInfo
     */
    float z;

    /**
     * A convenience function used for getting the time of the specific sample
     *
     * return The time corresponding to the sample as a double
     */

    double time() const {
        return (static_cast<double>(timeSeconds) +
                1e-6 * static_cast<double>(timeMicroSeconds));
    };
};

/**
 * Class containing Header information for an IMU callback.
 *
 * This will be passed to any callback, of type imu::Callback, subscribed to IMU
 * data
 *
 * See crl::multisense::Channel::addIsolatedCallback
 */
class MULTISENSE_API Header : public HeaderBase {
public:

    /** The sequence number for each header containing IMU samples. This
     * increments for each new header */
    uint32_t            sequence;
    /** A vector of samples from the sensor. IMU samples are aggregated on-board
     * the sensor and set at lower frequency to minimize the number of UDP
     * packets which need to be sent */
    std::vector<Sample> samples;
};

/**
 * Function pointer for receiving callbacks for IMU data
 */
typedef void (*Callback)(const Header& header,
                         void         *userDataP);

/**
 * Class containing detailed information for the IMU. A vector of Info classes
 * are returned by reference in crl::multisense::Channel::getImuInfo
 *
 * See http://docs.carnegierobotics.com/ for more info on the specific IMU
 * sensors used
 *
 * Example code to query IMU info:
 * \code{.cpp}
 *     //
 *     // Instantiate a channel connecting to a sensor at the factory default
 *     // IP address
 *     crl::multisense::Channel* channel;
 *     channel = crl::multisense::Channel::Create("10.66.171.21");
 *
 *     channel->setMtu(7200);
 *
 *     //
 *     // Create a vector of IMU info instances to store information for
 *     // each IMU sensor
 *     std::vector<crl::multisense::imu::Info> imuInfoVect;
 *
 *     //
 *     // Create a uint32_t to store the maxSamplesPerMessage quantity returned
 *     // by reference from getImuInfo
 *     uint32_t maxSamplesPerMessage;
 *
 *     //
 *     // Query the IMU info from the Channel instance
 *     crl::multisense::Status status = channel->getImuInfo(maxSamplesPerMessage, imuInfoVect);
 *
 *     //
 *     // Check to see if the IMU info query was sucessful
 *     if(crl::multisense::Status_Ok != status) {
 *          throw std::runtime_error("Unable to query imu info");
 *     }
 *
 *     //
 *     // Use the imu info...
 *
 *     //
 *     // Destroy the channel instance
 *     crl::multisense::Channel::Destroy(channel);
 * \endcode
 */
class MULTISENSE_API Info {
public:

    /**
     * Class containing a one valid IMU rate configuration
     */
    typedef struct {
        /** The sample rate of a given IMU source in Hz */
        float sampleRate;
        /** The bandwith cutoff for a given IMU source in Hz */
        float bandwidthCutoff;
    } RateEntry;

    /**
     * Class containing a one valid IMU range configuration
     */
    typedef struct {
        /** The range of valid sample readings for a IMU source. Value is +/-
         * units for a given IMU source */
        float range;
        /** The resolution setting for a given IMU source. In units per LSB */
        float resolution;
    } RangeEntry;

    /** The name of a specific IMU source */
    std::string             name;
    /** The device name for a specific IMU source */
    std::string             device;
    /** The units of for a specific IMU source */
    std::string             units;
    /** The various rates available for a specific IMU source */
    std::vector<RateEntry>  rates;
    /** The various ranges and resolutions available for a specific IMU source */
    std::vector<RangeEntry> ranges;
};

/**
 * Class used to store a specific IMU configuration.
 *
 * Example code to query a IMU configuration:
 * \code{.cpp}
 *     //
 *     // Instantiate a channel connecting to a sensor at the factory default
 *     // IP address
 *     crl::multisense::Channel* channel;
 *     channel = crl::multisense::Channel::Create("10.66.171.21");
 *
 *     channel->setMtu(7200);
 *
 *     //
 *     // Create local variables to store the information returned by
 *     // reference from getImuConfig().
 *     std::vector<crl::multisense::imu::Config> imuConfigVect;
 *     uint32_t samplesPerMessage;
 *
 *     //
 *     // Query the IMU configuration from the Channel instance
 *     crl::multisense::Status status = channel->getImuConfig(samplesPerMessage, imuConfigVect);
 *
 *     //
 *     // Check to see if the IMU configuration query was successful
 *     if(crl::multisense::Status_Ok != status) {
 *          throw std::runtime_error("Unable to query the imu configuration");
 *     }
 *
 *     //
 *     // Use the IMU configuration...
 *
 *     //
 *     // Destroy the channel instance
 *     crl::multisense::Channel::Destroy(channel);
 * \endcode
 *
 * Example code to set a IMU configuration:
 * \code{.cpp}
 *     //
 *     // Instantiate a channel connecting to a sensor at the factory default
 *     // IP address
 *     crl::multisense::Channel* channel;
 *     channel = crl::multisense::Channel::Create("10.66.171.21");
 *
 *     channel->setMtu(7200);
 *
 *     //
 *     // Create a vector of IMU configurations to store the queried IMU configuration
 *     std::vector<crl::multisense::imu::Config> imuConfigVect;
 *
 *     //
 *     // Create a uint32_t to store the samplesPerMessage quantity returned
 *     // by reference from getImuConfig
 *     uint32_t samplesPerMessage;
 *
 *     crl::multisense::Status status;
 *
 *     //
 *     // Query the IMU configuration from the Channel instance
 *     status = channel->getImuConfig(samplesPerMessage, imuConfigVect);
 *
 *     //
 *     // Check to see if the IMU configuration query was successful
 *     if(crl::multisense::Status_Ok != status) {
 *          throw std::runtime_error("Unable to query the imu configuration");
 *     }
 *
 *     //
 *     // Enable streaming for the IMU device at index 0 and select the
 *     // rate corresponding to index 0 in crl::multisense::imu::Info::rates for
 *     // the corresponding IMU device
 *     imuConfigVect[0].enabled = true;
 *     imuConfigVect[0].rateTableIndex = 0;
 *
 *     //
 *     // Do not store these new settings in flash
 *     bool storeSettings = false;
 *
 *     //
 *     // Set the new IMU configuration. Keep the same samplesPerMessage setting
 *     // indicated by the 0 value
 *     crl::multisense::Status status = channel->setImuConfig(storeSettings, 0, imuConfigVect);
 *
 *     //
 *     // Check to see if the new IMU configuration was successfully received.
 *     if(crl::multisense::Status_Ok != status) {
 *          throw std::runtime_error("Unable to set the imu configuration");
 *     }
 *
 *     //
 *     // Destroy the channel instance
 *     crl::multisense::Channel::Destroy(channel);
 * \endcode
 *
 */
class MULTISENSE_API Config {
public:

    /** The name of a specific IMU source corresponding to
     * crl::multisense::imu::Info::name */
    std::string name;
    /** A boolean flag indicating whether the given IMU source is currently enabled */
    bool        enabled;
    /** The index into the rate table for a given IMU source specified in
     * crl::multisense::imu::Info::rates */
    uint32_t    rateTableIndex;
    /** The index into the range table for a given IMU source specified in
     * crl::multisense::imu::Info::ranges */
    uint32_t    rangeTableIndex;
};

} // namespace imu

namespace compressed_image {

class MULTISENSE_API Header : public HeaderBase {
public:

    /** DataSource corresponding to imageDataP*/
    DataSource  source;
    /** Bits per pixel in the image */
    uint32_t    bitsPerPixel;
    /** Compression codec */
    ImageCompressionCodec codec;
    /** Width of the image */
    uint32_t    width;
    /** Height of the image*/
    uint32_t    height;
    /** Unique ID used to describe an image. FrameIds increase sequentally from the device */
    int64_t     frameId;
    /** The time seconds value corresponding to when  the image was captured*/
    uint32_t    timeSeconds;
    /** The time microseconds value corresponding to when the image was captured*/
    uint32_t    timeMicroSeconds;

    /** The image exposure time in microseconds*/
    uint32_t    exposure;
    /** The imager gain the image was captured with */
    float       gain;
    /** The number of frames per second currently streaming from the device */
    float       framesPerSecond;
    /** The length of the image data stored in imageDataP */
    uint32_t    imageLength;
    /** A pointer to the compressed image data */
    const void *imageDataP;

    /**
     * Default Constructor
     */
    Header()
        : source(Source_Unknown) {};

    /**
     * Member function used to determine if the data contained in the header
     * is contained in a specific image mask
     */
    virtual bool inMask(DataSource mask) { return (mask & source) != 0;};
};

/**
 * Function pointer for receiving callbacks for compressed image data
 */
typedef void (*Callback)(const Header& header,
                         void         *userDataP);

} // namespace compressed_image

namespace ground_surface {

/**
 * Class containing Header information for a Ground Surface Spline callback.
 *
 * See crl::multisense::Channel::addIsolatedCallback
 */
class MULTISENSE_API Header : public HeaderBase {
public:
    /** Unique ID used to describe an image. FrameIds increase sequentally from the device */
    int64_t     frameId;
    /** Trigger time of the disparity image which was used to generate the spline */
    int64_t     timestamp;
    /** Success flag for B-Spline fitting process — no control points will be available if this is false **/
    uint8_t     success;

    /** Bits per pixel in the dynamically-sized control points array */
    uint32_t    controlPointsBitsPerPixel;
    /** Width of the dynamically-sized control points array */
    uint32_t    controlPointsWidth;
    /** Height of the dynamically-sized control points array */
    uint32_t    controlPointsHeight;
    /** A pointer to the dynamically-sized control points array data */
    const void *controlPointsImageDataP;

    /** X,Z cell origin of the spline fitting algorithm in meters */
    float xzCellOrigin[2];
    /** Size of the X,Z plane containing the spline fit in meters */
    float xzCellSize[2];
    /** X,Z limit to the spline fitting area in meters */
    float xzLimit[2];
    /** Min and max limit to the spline fitting angle in radians, for visualization purposes */
    float minMaxAzimuthAngle[2];

    /** Camera extrinsics that were used in the ground surface fitting operation
     *  Order of parameters is x, y, z in meters then rz, ry, rz in radians */
    float extrinsics[6];

    /** Parameters for the quadratic data transformation prior to spline fitting
     *      (ax^2 + by^2 + cxy + dx + ey + f) */
    float quadraticParams[6];
};

/**
 * Function pointer for receiving callbacks for Ground Surface Spline data
 */
typedef void (*Callback)(const Header& header,
                         void         *userDataP);

} // namespace ground_surface

namespace apriltag {

/**
 * Class containing Header information for a apriltag callback.
 *
 * See crl::multisense::Channel::addIsolatedCallback
 */
class MULTISENSE_API Header : public HeaderBase {
public:
    struct ApriltagDetection {
        /** The family of the tag */
        std::string family;
        /** The ID of the tag */
        uint32_t id;
        /** The hamming distance between the detection and the real code */
        uint8_t hamming;
        /** The quality/confidence of the binary decoding process
         * average difference between intensity of data bit vs decision thresh.
         * Higher is better. Only useful for small tags */
        float decisionMargin;
        /** The 3x3 homography matrix describing the projection from an
         * "ideal" tag (with corners at (-1,1), (1,1), (1,-1), and (-1,
         * -1)) to pixels in the image */
        double tagToImageHomography[3][3];
        /** The 2D position of the origin of the tag in the image */
        double center[2];
        /** The 4 tag corner pixel locations in the order:
         * point 0: [-squareLength / 2, squareLength / 2]
         * point 1: [ squareLength / 2, squareLength / 2]
         * point 2: [ squareLength / 2, -squareLength / 2]
         * point 3: [-squareLength / 2, -squareLength / 2] */
        double corners[4][2];
    };

    /** The frame ID of the image that the apriltags were detected on */
    int64_t     frameId;
    /** The frame timestamp (nanoseconds) of the image that the apriltags were detected on */
    int64_t     timestamp;
    /** The image source that the apriltags were detected on */
    std::string imageSource;
    /** Success flag to indicate whether for the apriltag algorithm ran successfully */
    uint8_t     success;
    /** The number of apriltags that were detected */
    uint32_t    numDetections;
    /** Apriltag detections */
    std::vector<ApriltagDetection> detections;
};

/**
 * Function pointer for receiving callbacks for apriltag data
 */
typedef void (*Callback)(const Header& header,
                         void         *userDataP);

} // namespace apriltag

namespace feature_detector {


  /** The recommended maximum number of features for full resolution camera operation */
  static CRL_CONSTEXPR int RECOMMENDED_MAX_FEATURES_FULL_RES    = 5000;
  /** The recommended maximum number of features for quarter resolution camera operation */
  static CRL_CONSTEXPR int RECOMMENDED_MAX_FEATURES_QUARTER_RES = 1500;


  struct Feature {
    uint16_t x;
    uint16_t y;
    uint8_t angle;
    uint8_t resp;
    uint8_t octave;
    uint8_t descriptor;
  };

  struct Descriptor {
    uint32_t d[8]; //Descriptor is 32 bytes
  };

  class MULTISENSE_API Header : public HeaderBase {
  public:

      DataSource source;
      int64_t  frameId;
      uint32_t timeSeconds;
      uint32_t timeNanoSeconds;
      int64_t  ptpNanoSeconds;
      uint16_t octaveWidth;
      uint16_t octaveHeight;
      uint16_t numOctaves;
      uint16_t scaleFactor;
      uint16_t motionStatus;
      uint16_t averageXMotion;
      uint16_t averageYMotion;
      uint16_t numFeatures;
      uint16_t numDescriptors;
      std::vector<Feature> features;
      std::vector<Descriptor> descriptors;
  };

  /**
   * Function pointer for receiving callbacks for feature_detector data
   */
  typedef void (*Callback)(const Header& header,
                           void         *userDataP);

} // namespace feature_detector


namespace secondary_app {

/**
 * Class containing Header information for a secondary_app callback.
 *
 * See crl::multisense::Channel::addIsolatedCallback
 */
class MULTISENSE_API Header : public HeaderBase {
public:

    /** DataSource corresponding to secondaryAppDataP*/
    DataSource  source;
    /** Bits per pixel in the secondaryAppData */
    uint32_t    bitsPerPixel;
    /** length of the secondaryAppData */
    uint32_t    length;
    /** Unique ID used to describe an secondaryAppData. FrameIds increase sequentally from the device */
    int64_t     frameId;
    /** The time seconds value corresponding to when  the secondaryAppData was captured*/
    uint32_t    timeSeconds;
    /** The time microseconds value corresponding to when the secondaryAppData was captured*/
    uint32_t    timeMicroSeconds;
    /** The number of frames per second currently streaming from the device */
    float       framesPerSecond;
    /** The length of the secondaryAppData data stored in secondaryAppDataDataP */
    uint32_t    secondaryAppDataLength;
    /** A pointer to the secondaryAppData data */
    const void *secondaryAppDataP;

    /**
     * Default Constructor
     */
    Header()
        : source(Source_Unknown) {};

};
    /**
     * Function pointer for receiving callbacks for apriltag data
     */
    typedef void (*Callback)(const Header& header,
                             void         *userDataP);
} // namespace secondary_app

namespace system {

/**
 * Class used query the device modes for a given sensor.
 *
 * Example code to query all the available device modes for a sensor.
 * \code{.cpp}
 *     crl::multisense::Channel* channel;
 *     channel = crl::multisense::Channel::Create("10.66.171.21");
 *
 *     channel->setMtu(7200);
 *
 *     std::vector<crl::multisense::system::DeviceMode> deviceModeVect;
 *
 *     crl::multisense::Status status = channel->getDeviceModes(deviceModeVect));
 *
 *     if(crl::multisense::Status_Ok != status) {
 *          throw std::runtime_error("Unable to query device modes info");
 *     }
 *
 *     //
 *     // Use the device modes...
 *
 *     crl::multisense::Channel::Destroy(channel);
 * \endcode
 */
class MULTISENSE_API DeviceMode {
public:

    /** The image width configuration for a given device mode */
    uint32_t   width;
    /** The image height configuration for a given device mode */
    uint32_t   height;
    /** A listing of all the data sources available for a specific device mode */
    DataSource supportedDataSources;
    /** The number of valid disparities for a given device mode */
    int32_t    disparities;

    /**
     * Constructor
     *
     * @param w The device mode width. Default value: 0
     *
     * @param h The device mode height. Default value: 0
     *
     * @param d The available data sources. Default value: 0
     *
     * @param s The number of valid disparities. Default value: -1
     */
    DeviceMode(uint32_t   w=0,
               uint32_t   h=0,
               DataSource d=0,
               int32_t    s=-1) :
        width(w),
        height(h),
        supportedDataSources(d),
        disparities(s) {};
};

/**
 * Class containing version info for a specific sensor.
 *
 * Example code to query a sensors version info
 * \code{.cpp}
 *     //
 *     // Instantiate a channel connecting to a sensor at the factory default
 *     // IP address
 *     crl::multisense::Channel* channel;
 *     channel = crl::multisense::Channel::Create("10.66.171.21");
 *
 *     channel->setMtu(7200);
 *
 *     //
 *     // Create a VersionInfo instance to store the sensors version info
 *     crl::multisense::system::VersionInfo versionInfo;
 *
 *     //
 *     // Query the version info from the Channel instance
 *     crl::multisense::Status status = channel->getVersionInfo(versionInfo));
 *
 *     //
 *     // Check to see if the version info was queried successfully
 *     if(crl::multisense::Status_Ok != status) {
 *          throw std::runtime_error("Unable to query sensor version info");
 *     }
 *
 *     //
 *     // Use the version info ...
 *
 *     //
 *     // Destroy the channel instance
 *     crl::multisense::Channel::Destroy(channel);
 * \endcode
 *
 */
class MULTISENSE_API VersionInfo {
public:

    /** The build date of libMultiSense */
    std::string apiBuildDate;
    /** The version of libMultiSense */
    VersionType apiVersion;

    /** The build date of the sensor firmware */
    std::string sensorFirmwareBuildDate;
    /** The version type of the sensor firmware */
    VersionType sensorFirmwareVersion;

    /** The hardware version of the sensor */
    uint64_t    sensorHardwareVersion;
    /** The hardware magic number */
    uint64_t    sensorHardwareMagic;
    /** The FPGA DNA */
    uint64_t    sensorFpgaDna;

    /**
     * Default constructor which initialize all values to 0
     */
    VersionInfo() :
        apiVersion(0),
        sensorFirmwareVersion(0),
        sensorHardwareVersion(0),
        sensorHardwareMagic(0),
        sensorFpgaDna(0) {};
};

/**
 * Class used to store PCB information for the various circuit boards in
 * a sensor
 */
class MULTISENSE_API PcbInfo {
public:

    /** The name of a PCB */
    std::string name;
    /** The revision number of a PCB */
    uint32_t    revision;

    /**
     * Default constructor
     */
    PcbInfo() : revision(0) {};
};

/**
 * Class used to store device information specific to a sensor.
 *
 * Example code to query device information from a sensor:
 * \code{.cpp}
 *     //
 *     // Instantiate a channel connecting to a sensor at the factory default
 *     // IP address
 *     crl::multisense::Channel* channel;
 *     channel = crl::multisense::Channel::Create("10.66.171.21");
 *
 *     channel->setMtu(7200);
 *
 *     //
 *     // Create a instance of Device info to store the sensors device information
 *     crl::multisense::system::DeviceInfo deviceInfo;
 *
 *     //
 *     // Query the device information from the Channel instance
 *     crl::multisense::Status status = channel->getDeviceInfo(deviceInfo));
 *
 *     //
 *     // Check to see if the device information query succeeded
 *     if(crl::multisense::Status_Ok != status) {
 *          throw std::runtime_error("Unable to query sensor device info");
 *     }
 *
 *     //
 *     // Use the device information...
 *
 *     //
 *     // Destroy the channel instance
 *     crl::multisense::Channel::Destroy(channel);
 * \endcode
 *
 * Setting sensor device info is not publicly supported.
 */
class MULTISENSE_API DeviceInfo {
public:

    /** The maximum number of PCBs in a device */
    static CRL_CONSTEXPR uint8_t MAX_PCBS                   = 8;

    static CRL_CONSTEXPR uint32_t HARDWARE_REV_MULTISENSE_SL                  = 1;
    static CRL_CONSTEXPR uint32_t HARDWARE_REV_MULTISENSE_S7                  = 2;
    static CRL_CONSTEXPR uint32_t HARDWARE_REV_MULTISENSE_S                   = HARDWARE_REV_MULTISENSE_S7; // alias for backward source compatibility
    static CRL_CONSTEXPR uint32_t HARDWARE_REV_MULTISENSE_M                   = 3;
    static CRL_CONSTEXPR uint32_t HARDWARE_REV_MULTISENSE_S7S                 = 4;
    static CRL_CONSTEXPR uint32_t HARDWARE_REV_MULTISENSE_S21                 = 5;
    static CRL_CONSTEXPR uint32_t HARDWARE_REV_MULTISENSE_ST21                = 6;
    static CRL_CONSTEXPR uint32_t HARDWARE_REV_MULTISENSE_C6S2_S27            = 7;
    static CRL_CONSTEXPR uint32_t HARDWARE_REV_MULTISENSE_S30                 = 8;
    static CRL_CONSTEXPR uint32_t HARDWARE_REV_MULTISENSE_S7AR                = 9;
    static CRL_CONSTEXPR uint32_t HARDWARE_REV_MULTISENSE_KS21                = 10;
    static CRL_CONSTEXPR uint32_t HARDWARE_REV_MULTISENSE_MONOCAM             = 11;
    static CRL_CONSTEXPR uint32_t HARDWARE_REV_MULTISENSE_REMOTE_HEAD_VPB     = 12;
    static CRL_CONSTEXPR uint32_t HARDWARE_REV_MULTISENSE_REMOTE_HEAD_STEREO  = 13;
    static CRL_CONSTEXPR uint32_t HARDWARE_REV_MULTISENSE_REMOTE_HEAD_MONOCAM = 14;
    static CRL_CONSTEXPR uint32_t HARDWARE_REV_MULTISENSE_KS21_SILVER         = 15;
    static CRL_CONSTEXPR uint32_t HARDWARE_REV_MULTISENSE_ST25                = 16;
    static CRL_CONSTEXPR uint32_t HARDWARE_REV_MULTISENSE_KS21i               = 17;
    static CRL_CONSTEXPR uint32_t HARDWARE_REV_BCAM                           = 100;
    static CRL_CONSTEXPR uint32_t HARDWARE_REV_MONO                           = 101;

    static CRL_CONSTEXPR uint32_t IMAGER_TYPE_NONE           = 0;
    static CRL_CONSTEXPR uint32_t IMAGER_TYPE_CMV2000_GREY   = 1;
    static CRL_CONSTEXPR uint32_t IMAGER_TYPE_CMV2000_COLOR  = 2;
    static CRL_CONSTEXPR uint32_t IMAGER_TYPE_CMV4000_GREY   = 3;
    static CRL_CONSTEXPR uint32_t IMAGER_TYPE_CMV4000_COLOR  = 4;
    static CRL_CONSTEXPR uint32_t IMAGER_TYPE_FLIR_TAU2      = 7;
    static CRL_CONSTEXPR uint32_t IMAGER_TYPE_IMX104_COLOR   = 100;
    static CRL_CONSTEXPR uint32_t IMAGER_TYPE_AR0234_GREY    = 200;
    static CRL_CONSTEXPR uint32_t IMAGER_TYPE_AR0239_COLOR   = 202;

    static CRL_CONSTEXPR uint32_t LIGHTING_TYPE_NONE = 0;
    static CRL_CONSTEXPR uint32_t LIGHTING_TYPE_INTERNAL = 1;
    static CRL_CONSTEXPR uint32_t LIGHTING_TYPE_EXTERNAL = 2;
    static CRL_CONSTEXPR uint32_t LIGHTING_TYPE_PATTERN_PROJECTOR = 3;
    static CRL_CONSTEXPR uint32_t LIGHTING_TYPE_OUTPUT_TRIGGER = 4;
    static CRL_CONSTEXPR uint32_t LIGHTING_TYPE_PATTERN_PROJECTOR_AND_OUTPUT_TRIGGER = 5;

    /** The name of a given device */
    std::string name;
    /** The date the device was manufactured */
    std::string buildDate;
    /** The serial number of the device */
    std::string serialNumber;
    /** The hardware revision of the given sensor */
    uint32_t    hardwareRevision;

    /** The information for all the PCBs in the device */
    std::vector<PcbInfo> pcbs;

    /** The name of the sensor's imager */
    std::string imagerName;
    /** The type of the sensor's imager */
    uint32_t    imagerType;
    /** The maximum width of the sensor's imager */
    uint32_t    imagerWidth;
    /** The maximum height of the sensor's imager */
    uint32_t    imagerHeight;

    /** The name of the sensor's lens */
    std::string lensName;
    /** The type of the sensor's lens */
    uint32_t    lensType;
    /** The nominal sensor baseline in meters */
    float       nominalBaseline;
    /** The nominal focal length for the lens in meters */
    float       nominalFocalLength;
    /** The nominal relative aperature for the sensor. i.e. the f-stop */
    float       nominalRelativeAperture;

    /** The lighting type supported by the sensor */
    uint32_t    lightingType;
    /** The number of lights supported by the sensor */
    uint32_t    numberOfLights;

    /** The name of the sensor's laser */
    std::string laserName;
    /** The type of the sensor's laser */
    uint32_t    laserType;

    /** The name of the sensor's motor */
    std::string motorName;
    /** The type of the sensor's motor */
    uint32_t    motorType;
    /** The gear reduction for the sensor's laser assembly */
    float       motorGearReduction;

    /**
     * Default constructor
     */
    DeviceInfo() :
        hardwareRevision(0),
        imagerType(0),
        imagerWidth(0),
        imagerHeight(0),
        lensType(0),
        nominalBaseline(0.0),
        nominalFocalLength(0.0),
        nominalRelativeAperture(0.0),
        lightingType(0),
        numberOfLights(0),
        laserType(0),
        motorType(0),
        motorGearReduction(0.0) {};
};

/**
 * Class containing the network configuration for a specific sensor.
 *
 * Example code to query a sensor's network configuration:
 * \code{.cpp}
 *     //
 *     // Instantiate a channel connecting to a sensor at the factory default
 *     // IP address
 *     crl::multisense::Channel* channel;
 *     channel = crl::multisense::Channel::Create("10.66.171.21");
 *
 *     channel->setMtu(7200);
 *
 *     //
 *     // Create a instance of NetworkConfig to store the sensor's network configuration
 *     crl::multisense::system::NetworkConfig networkConfig;
 *
 *     //
 *     // Query the network configuration from the Channel instance
 *     crl::multisense::Status status = channel->getNetworkConfig(networkConfig));
 *
 *     //
 *     // Check to see if the network configuration query succeeded
 *     if(crl::multisense::Status_Ok != status) {
 *          throw std::runtime_error("Unable to query sensor's network configuration");
 *     }
 *
 *     //
 *     // Use the network configuration...
 *
 *     //
 *     // Destroy the channel instance
 *     crl::multisense::Channel::Destroy(channel);
 * \endcode
 *
 * Example code to set a sensor's network configuration:
 ** \code{.cpp}
 *     //
 *     // Instantiate a channel connecting to a sensor at the factory default
 *     // IP address
 *     crl::multisense::Channel* channel;
 *     channel = crl::multisense::Channel::Create("10.66.171.21");
 *
 *     channel->setMtu(7200);
 *
 *     //
 *     // Create a new instance of a Network configuration with the new desired
 *     // network configuration
 *     crl::multisense::system::NetworkConfig networkConfig("10.66.171.22",
 *                                                          "10.66.171.1",
 *                                                          "255.255.255.0");;
 *
 *     //
 *     // Send the new network configuration to the device
 *     crl::multisense::Status status = channel->setNetworkConfig(networkConfig));
 *
 *     //
 *     // Check to see if the new network configuration was received
 *     if(crl::multisense::Status_Ok != status) {
 *          throw std::runtime_error("Unable to set the sensor's network configuration");
 *     }
 *
 *     //
 *     // Destroy the channel instance
 *     crl::multisense::Channel::Destroy(channel);
 * \endcode
 */
class MULTISENSE_API NetworkConfig {
public:

    /** An Ipv4 address corresponding to a sensor */
    std::string ipv4Address;
    /** An Ipv4 gateway corresponding to a sensor */
    std::string ipv4Gateway;
    /** An Ipv4 netmask corresponding to a sensor */
    std::string ipv4Netmask;

    /**
     * Default constructor with the sensor factory default IP configuration
     */
    NetworkConfig() :
        ipv4Address("10.66.171.21"),
        ipv4Gateway("10.66.171.1"),
        ipv4Netmask("255.255.240.0") {};

    /**
     * Constructor to initialize the Ipv4 parameters
     *
     * @param a A Ipv4 address
     *
     * @param g A Ipv4 gateway
     *
     * @param n A Ipv4 netmask
     */
    NetworkConfig(const std::string& a,
                  const std::string& g,
                  const std::string& n) :
        ipv4Address(a),
        ipv4Gateway(g),
        ipv4Netmask(n) {};
};

/**
 * Class containing status information for a particular device. This
 * should be queried in a loop timed at 1Hz
 *
 * Example code to query a single sensor's status:
 * \code{.cpp}
 *     //
 *     // Instantiate a channel connecting to a sensor at the factory default
 *     // IP address
 *     crl::multisense::Channel* channel;
 *     channel = crl::multisense::Channel::Create("10.66.171.21");
 *
 *     channel->setMtu(7200);
 *
 *     //
 *     // Create a instance of StatusMessage to store the sensor's status
 *     crl::multisense::system::StatusMessage statusMessage;
 *
 *     //
 *     // Query the network configuration from the Channel instance
 *     crl::multisense::Status status = channel->getDeviceStatus(statusMessage);
 *
 *     //
 *     // Check to see if the network configuration query succeeded
 *     if(crl::multisense::Status_Ok != status) {
 *          throw std::runtime_error("Unable to query sensor's status");
 *     }
 *
 *     //
 *     // Use the device status...
 *
 *     //
 *     // Destroy the channel instance
 *     crl::multisense::Channel::Destroy(channel);
 * \endcode
 */
class MULTISENSE_API StatusMessage {
    public:

        /** The system uptime of the MultiSense in seconds.
         * True corresonds to healthy */
        double uptime;

        /** A boolean flag indicating if the overall system status is good.
         * True corresonds to healthy */
        bool systemOk;

        /** A boolean flag indicating if the laser is functioning.
         * True corresonds to healthy */
        bool laserOk;

        /** A boolean flag indicating if the laser motor controller is functioning.
         * True corresonds to healthy */
        bool laserMotorOk;

        /** A boolean flag indicating if the imagers are functioning.
         * True corresonds to healthy */
        bool camerasOk;

        /** A boolean flag indicating if the imu is functioning.
         * True corresonds to healthy */
        bool imuOk;

        /** A boolean flag indicating if the external LEDs are OK. This flag
         * will only be true if external LEDs are present */
        bool externalLedsOk;

        /** A boolean indicating if the processing pipeline is ok */
        bool processingPipelineOk;

        /** The temperature of the internal switching mode power supply.
         * Temperature is is Celsius */
        float powerSupplyTemperature;

        /** The temperature of the FPGA. Temperature is is Celsius */
        float fpgaTemperature;

        /** The temperature of the left imager. Temperature is is Celsius */
        float leftImagerTemperature;

        /** The temperature of the right imager. Temperature is is Celsius */
        float rightImagerTemperature;

        /** The input voltage supplied to the MultiSense. Value is in Volts */
        float inputVoltage;

        /** The current drawn from the input power supply by the MultiSense. Value
         * is in Amperes */
        float inputCurrent;

        /** The power consumed by the FPGA. Value is in Watts */
        float fpgaPower;

        /** The power consumed by the MicroBlaze CPU. Value is in Watts */
        float logicPower;

        /** The power consumed by the imager chips. Value is in Watts */
        float imagerPower;

        /** Default constructor for a single StatusMessage object */
        StatusMessage():
            uptime(0.),
            systemOk(false),
            laserOk(false),
            laserMotorOk(false),
            camerasOk(false),
            imuOk(false),
            externalLedsOk(false),
            processingPipelineOk(false),
            powerSupplyTemperature(0.),
            fpgaTemperature(0.),
            leftImagerTemperature(0.),
            rightImagerTemperature(0.),
            inputVoltage(0.),
            inputCurrent(0.),
            fpgaPower(0.),
            logicPower(0.),
            imagerPower(0.) {};
};

/**
 * A external calibration associated with the MultiSense. This is user defined
 * non-volatile storage so the location of the MultiSense can be stored dynamically
 * on the sensor. This can be used to store the mounting location of the sensor
 * relative to a base coordinate frame. This is not used internally by the MultiSense
 * or the ROS driver.
 *
 * Example code to query a devices's external calibration:
 * \code{.cpp}
 *     //
 *     // Instantiate a channel connecting to a sensor at the factory default
 *     // IP address
 *     crl::multisense::Channel* channel;
 *     channel = crl::multisense::Channel::Create("10.66.171.21");
 *
 *     channel->setMtu(7200);
 *
 *     //
 *     // Create a instance of ExternalCalibration to store the device's imager
      // calibration
 *     crl::multisense::system::ExternalCalibration externalCalibration;
 *
 *     //
 *     // Query the imager calibration from the Channel instance
 *     crl::multisense::Status status = channel->getExternalCalibration(externalCalibration));
 *
 *     //
 *     // Check to see if the network configuration query succeeded
 *     if(crl::multisense::Status_Ok != status) {
 *          throw std::runtime_error("Unable to query device's external calibration");
 *     }
 *
 *     //
 *     // Use the external calibration...
 *
 *     //
 *     // Destroy the channel instance
 *     crl::multisense::Channel::Destroy(channel);
 * \endcode
 *
 * Example code to set a devices external calibration:
 ** \code{.cpp}
 *     //
 *     // Instantiate a channel connecting to a sensor at the factory default
 *     // IP address
 *     crl::multisense::Channel* channel;
 *     channel = crl::multisense::Channel::Create("10.66.171.21");
 *
 *     channel->setMtu(7200);
 *
 *     //
 *     // Create a instance of ExternalCalibration to store the device's imager
 *     // calibration
 *     crl::multisense::system::ExternalCalibration externalCalibration;
 *
 *     //
 *     // Set the external calibration values
 *     externalCalibration.x = 0.1;
 *     externalCalibration.y = 0.2;
 *     externalCalibration.z = 0.3;
 *     externalCalibration.roll = 2.5;
 *     externalCalibration.pitch = 3.67;
 *     externalCalibration.yaw = 1.2;
 *
 *     //
 *     // Send the new external calibration to the device
 *     crl::multisense::Status status = channel->setExternalCalibration(externalCalibration));
 *
 *     //
 *     // Check to see if the new network configuration was received
 *     if(crl::multisense::Status_Ok != status) {
 *          throw std::runtime_error("Unable to set the devices's imager calibration");
 *     }
 *
 *     //
 *     // Destroy the channel instance
 *     crl::multisense::Channel::Destroy(channel);
 * \endcode
 */
class MULTISENSE_API ExternalCalibration {
    public:

        /** The external x translation of the MultiSense in meters */
        float x;

        /** The external y translation of the MultiSense in meters */
        float y;

        /** The external z translation of the MultiSense in meters */
        float z;

        /** The external roll translation of the MultiSense in degrees */
        float roll;

        /** The external pitch translation of the MultiSense in degrees */
        float pitch;

        /** The external yaw translation of the MultiSense in degrees */
        float yaw;

        /** Default constructor. By default this transform is Identity */
        ExternalCalibration():
            x(0.),
            y(0.),
            z(0.),
            roll(0.),
            pitch(0.),
            yaw(0.) {};
};

/**
 * Class containing parameters for the ground surface modeling and obstacle detection
 * application which may be running on the specifically commissioned MultiSenses.
 *
 * Example code to set a device's ground surface parameters:
 ** \code{.cpp}
 *     //
 *     // Instantiate a channel connecting to a sensor at the factory default
 *     // IP address
 *     crl::multisense::Channel* channel;
 *     channel = crl::multisense::Channel::Create("10.66.171.21");
 *
 *     channel->setMtu(7200);
 *
 *     //
 *     // Create a instance of GroundSurfaceParams to store the device's params
 *     crl::multisense::system::GroundSurfaceParams params;
 *
 *     //
 *     // Set the parameter values
 *     params.ground_surface_number_of_levels_x = 4;
 *     params.ground_surface_number_of_levels_z = 4;
 *     params.ground_surface_base_model = 1;
 *     params.ground_surface_pointcloud_grid_size = 0.5;
 *     params.ground_surface_min_points_per_grid = 10;
 *     params.ground_surface_pointcloud_decimation = 1;
 *     params.ground_surface_pointcloud_max_range_m = 30.0;
 *     params.ground_surface_pointcloud_min_range_m = 0.5;
 *     params.ground_surface_pointcloud_max_width_m = 25.0;
 *     params.ground_surface_pointcloud_min_width_ = -25.0;
 *     params.ground_surface_pointcloud_max_height_m = 10.0;
 *     params.ground_surface_pointcloud_min_height_ = -10.0;
 *     params.ground_surface_obstacle_height_thresh_m = 2.0;
 *     params.ground_surface_obstacle_percentage_thresh = 0.5;
 *     params.ground_surface_max_fitting_iterations = 10;
 *     params.ground_surface_adjacent_cell_search_size_m = 1.5;
 *
 *     //
 *     // Send the new external calibration to the device
 *     crl::multisense::Status status = channel->setGroundSurfaceParams(params));
 *
 *     //
 *     // Check to see if the new network configuration was received
 *     if(crl::multisense::Status_Ok != status) {
 *          throw std::runtime_error("Unable to set the devices's ground surface params");
 *     }
 *
 *     //
 *     // Destroy the channel instance
 *     crl::multisense::Channel::Destroy(channel);
 * \endcode
 */
class MULTISENSE_API GroundSurfaceParams {
    public:

        /** This argument specifies how many levels of spline interpolation are to be performed in the x dimension
         * (i.e. along the left to right horizontal dimension in front of the camera' FOV). The ultimate size of
         * the grid of spline control points is approximately 2^number_of_levels by 2^number_of_levels. Keep in mind
         * that each interpolated point draws from a 4x4 support region in the grid of spline control points. */
        int ground_surface_number_of_levels_x;

        /** This argument specifies how many levels of spline interpolation are to be performed in the z dimension
         * (i.e. along the optical axis, or depth towards/away from the camera). The ultimate size of the grid of
         * spline control points is approximately 2^number_of_levels by 2^number_of_levels. Keep in mind that each
         * interpolated point draws from a 4x4 support region in the grid of spline control points. */
        int ground_surface_number_of_levels_z;

        /** The model to apply to the raw pointcloud data before modeling with a B-Spline. The Mean model is a good
         * default as simplyassumes the world is a plane about the mean height of the pointcloud (after applying the
         * external transform). If the mounting height of the camera is set appropriately in the external transform,
         * and the world is generally flat, then Zero is a good choice. TheQuadratic model is useful when the extent
         * of the pointcloud is trending upwards or downwards (i.e. while using forwards-facing camera mounted on a
         * vehicle driving through a valley). */
        int ground_surface_base_model;

        /** This is the size of grid dimension that the poiontcloud is binned into along the X/Z plane. A larger
         * grid size means a means a coarser binned pointcloud and faster processing times, while a smaller grid
         * size means a finer binned pointcloud. */
        float ground_surface_pointcloud_grid_size;

        /** This is the minimum number of pointcloud points which ust be within a binned grid cell in oder for that
         * cell to be used in the spline computation. This threshold helps to reduce the effect of spurious 3D points
         * on spline modeling. */
        int ground_surface_min_points_per_grid;

        /** The decimation factor for the disparity image when generating the pointcloud */
        int ground_surface_pointcloud_decimation;

        /** The max pointcloud range (along the z dimension / optical axis) after applying external transform,
         * a useful parameter to remove noisy points far from the camera */
        float ground_surface_pointcloud_max_range_m;

        /** The min pointcloud range (along the z dimension / optical axis) after applying external transform,
         * a useful parameter to remove noisy points close to the camera */
        float ground_surface_pointcloud_min_range_m;

        /** The max pointcloud width (along the x dimension) after applying external transform */
        float ground_surface_pointcloud_max_width_m;

        /** The min pointcloud width (along the x dimension) after applying external transform */
        float ground_surface_pointcloud_min_width_m;

        /** The max pointcloud height (along the y dimension) after applying external transform, a useful
         * parameter to remove noisy points in the sky */
        float ground_surface_pointcloud_max_height_m;

        /** The min pointcloud height (along the y dimension) after applying external transform, a useful
         * parameter to remove noisy points in the ground */
        float ground_surface_pointcloud_min_height_m;

        /** This is the height threshold, in meters, that a cluster of points must be above the initial ground
         * surface model fit in order to be classified as an obstacle. */
        float ground_surface_obstacle_height_thresh_m;

        /** The percentage of points in a cell cluster that must be above the height threshold in order to classify
         * the cell as an obstacle. For example, obstacle_percentage_thresh=0.5 requires at least half of the points
         * in the binned cell to be above the height threshold. */
        float ground_surface_obstacle_percentage_thresh;

        /** The maximum number of iterations to undertake in the spline fit and obstacle detection loop. This loop
         * will exit early if no new obstacle cells are found from one interation to the next. */
        int ground_surface_max_fitting_iterations;

        /** The size of the neighborhood to search around an obstacle cell for the lowest/minimum cell centroid
         * height during the iterative spline fit and obstacle detection loop. */
        float ground_surface_adjacent_cell_search_size_m;

        /** Default constructor */
        GroundSurfaceParams():
            ground_surface_number_of_levels_x(4),
            ground_surface_number_of_levels_z(4),
            ground_surface_base_model(1),
            ground_surface_pointcloud_grid_size(0.5),
            ground_surface_min_points_per_grid(10),
            ground_surface_pointcloud_decimation(1),
            ground_surface_pointcloud_max_range_m(30.0),
            ground_surface_pointcloud_min_range_m(0.5),
            ground_surface_pointcloud_max_width_m(25.0),
            ground_surface_pointcloud_min_width_m(-25.0),
            ground_surface_pointcloud_max_height_m(10.0),
            ground_surface_pointcloud_min_height_m(-10.0),
            ground_surface_obstacle_height_thresh_m(2.0),
            ground_surface_obstacle_percentage_thresh(0.5),
            ground_surface_max_fitting_iterations(10),
            ground_surface_adjacent_cell_search_size_m(1.5) {};
};

/**
 * Class containing parameters for the apriltag fiduciual detection algorithm
 * application which may be running on the specifically commissioned MultiSenses.
 *
 * Example code to set a device's apriltag parameters:
 ** \code{.cpp}
 *     //
 *     // Instantiate a channel connecting to a sensor at the factory default
 *     // IP address
 *     crl::multisense::Channel* channel;
 *     channel = crl::multisense::Channel::Create("10.66.171.21");
 *
 *     channel->setMtu(7200);
 *
 *     //
 *     // Create a instance of ApriltagParams to store the device's params
 *     crl::multisense::system::ApriltagParams params;
 *
 *     //
 *     // Set the parameter values
 *     params.family = "tagStandard52h13";
 *     params.max_hamming = 0;
 *     params.quad_detection_blur_sigma = 0.75;
 *     params.quad_detection_decimate = 1.0;
 *     params.min_border_width = 5;
 *     params.refine_quad_edges = false;
 *     params.decode_sharpening = 0.25;
 *
 *     //
 *     // Send the new external calibration to the device
 *     crl::multisense::Status status = channel->setApriltagParams(params));
 *
 *     //
 *     // Check to see if the new network configuration was received
 *     if(crl::multisense::Status_Ok != status) {
 *          throw std::runtime_error("Unable to set the devices's apriltag params");
 *     }
 *
 *     //
 *     // Destroy the channel instance
 *     crl::multisense::Channel::Destroy(channel);
 * \endcode
 */
class MULTISENSE_API ApriltagParams {
    public:
        /** Apriltag family to detect */
        std::string family;

        /** The maximum hamming correction that will be applied while detecting codes */
        uint8_t max_hamming;

        /** Sigma of the Gaussian blur applied to the image before quad_detection
         * Specified in full resolution pixels. Kernel size = 4*sigma, rounded up to
         * the next odd number. (<0.5 results in no blur) */
        double quad_detection_blur_sigma;

        /** Amount to decimate image before detecting quads. Values < 1.0
         *(0.5 decimation reduces height/width by half) */
        double quad_detection_decimate;

        /** Minimum border width that can be considered a valid tag. Used to filter
         * contours based on area and perimeter. Units are in undecimated image pixels.
         * Increasing the value will speed up the detector and may reduce false detection rates
         * at the expense of reducing ability to detect small tags.
         * NOTE: If this value is smaller than the smallest tag border, detector will override
         * with the minimum border width out of the active families in the detector.
         *
         *        Family border widths for reference:
         *            tag16h5 : 6 px
         *            tag25h9 : 7 px
         *            tag36h11 : 8 px
         *            tagCircle21h7 : 5 px
         *            tagCircle49h12 : 5 px
         *            tagCustom48h12 : 6 px
         *            tagStandard41h12 : 5 px
         *            tagStandard52h13 : 6 px
         */
        size_t min_border_width;

        /** Whether or not to refine the edges before attempting to decode */
        bool refine_quad_edges;

        /** How much to sharpen the quad before sampling the pixels. After the homography
         * turns the sampled pixels into a perfect square image representing the tag bits,
         * the sharpening is applied bring out the potentially soft edges. 0 to turn off,
         * large values are stronger sharpening, recommended to stay below 1 */
        double decode_sharpening;

        /** Default constructor */
        ApriltagParams():
            family("tagStandard52h13"),
            max_hamming(0),
            quad_detection_blur_sigma(0.75),
            quad_detection_decimate(1.0),
            min_border_width(5),
            refine_quad_edges(false),
            decode_sharpening(0.25) {};
};

/**
 * Example code showing usage of the onboard feature detector.
 * Can also reference FeatureDetectorUtility.cc
 *
 * Example code to set a device's feature detection parameters:
 ** \code{.cpp}
 *     //
 *     // Instantiate a channel connecting to a sensor at the factory default
 *     // IP address
 *     crl::multisense::Channel* channel;
 *     channel = crl::multisense::Channel::Create("10.66.171.21");
 *
 *     channel->setMtu(7200);
 *
 *     FeatureDetectorConfig fcfg;
 *
 *     status = channelP->getFeatureDetectorConfig(fcfg);
 *     if (Status_Ok != status) {
 *           std::cerr << "Failed to get feature detector config: " << Channel::statusString(status) << std::endl;
 *             goto clean_out;
 *     }
 *
 *     if (quarter_res)
 *         fcfg.setNumberOfFeatures(1500);
 *     else
 *         fcfg.setNumberOfFeatures(5000);
 *
 *     fcfg.setGrouping(true);
 *     fcfg.setMotion(1);
 *
 *     status = channelP->setFeatureDetectorConfig(fcfg);
 *     if (Status_Ok != status) {
 *       std::cerr << "Failed to set feature detector config\n";
 *         goto clean_out;
 *     }
 *
 *     //
 *     // Add Image Callback
 *     channelP->addIsolatedCallback(imageCallback, Source_Luma_Left|Source_Luma_Right, &userData);
 *     //
 *     // Add Feature Callback
 *     channelP->addIsolatedCallback(featureDetectorCallback, &userData);
 *
 *     //
 *     // Start streaming
 *     status = channelP->startStreams((operatingMode.supportedDataSources & Source_Luma_Left)  |
 *                                     (operatingMode.supportedDataSources & Source_Luma_Right) |
 *                                     (operatingMode.supportedDataSources & Source_Feature_Left)|
 *                                     (operatingMode.supportedDataSources & Source_Feature_Right));
 *     if (Status_Ok != status) {
 *         std::cerr << "Failed to start streams: " << Channel::statusString(status) << std::endl;
 *         goto clean_out;
 *     } *
 *     //
 *     // Destroy the channel instance
 *     crl::multisense::Channel::Destroy(channel);
 * \endcode
 */

class MULTISENSE_API FeatureDetectorConfig {

    private:

        /**
         * numberOfFeatures
         * The maximum features to be searched for in one image.
         *
         * Current recommended settings.
         * Full    Resolution: 5000 Features @5FPS
         * Quarter Resolution: 1500 Features @15FPS
         */
        uint32_t m_numberOfFeatures;

        /**
         * grouping
         * Enable/Disable the grouping feature in feaure detection.
         * Grouping adds scale invariance to ORB features, by detecting the same
         * feature in multiple octaves, and grouping the feature.
         * Grouping reduces redundant features and eliminates the need to keep
         * track of features referencing  the same corner.
         * When grouping is enabled, the user should expect less features than
         * descriptors, which should result in computationally easier feature matching,
         * between consecutive frames.
         * Although grouping does come at a slightly reduced framerate, it is
         * recommended and verified at the recommended settings.
         */
        bool m_grouping;

        /**
         * motion
         * Enable / disable motion detection in the feature detector.
         * When enabled, you can check the averageXMotion, averageYMotion and
         * motionStatus of the feaure_detector::header.
         * averageXMotion and averageYMotion == 65535 corresponds to a failed
         * motion detection for that feature frame.
         */
        uint32_t m_motion;

    public:
        /**
         * Query the maximum number of features applied to the camera feature detector
         *
         * @return Return the current maximum number of features
         */
        uint32_t numberOfFeatures() const { return m_numberOfFeatures; };

        /**
         * Query the status of the feature detector feature grouping
         *
         * @return Return the current feature grouping status
         */
        bool grouping() const { return m_grouping; };

        /**
         * Query the status of the feature detector motion detection
         *
         * @return Return the current feature detector motion detection status
         */
        bool motion() const { return m_motion; };

        /**
         * Set the maximum number of features applied to the camera feature detector.
         * Current recommended settings.
         * Full    Resolution: 5000 Features @5FPS
         * Quarter Resolution: 1500 Features @15FPS
         *
         * @param numberOfFeatures The maximum number of features.
         */

        void setNumberOfFeatures(const uint32_t &numberOfFeatures)    {

            if (numberOfFeatures > feature_detector::RECOMMENDED_MAX_FEATURES_FULL_RES)
            {
                std::cout << "WARNING: The number of features requested is above recommended level!" << '\n';
                std::cout << "If a performance impact is noticed reduce number of features and/or framerate of camera" << '\n';
                std::cout << "The recommended maximum camera settings when using the feature detector is:" << '\n';
                std::cout << "Quarter Res: 15FPS and 1500 Features" << '\n';
                std::cout << "Full    Res:  5FPS and 5000 Features" << '\n';
            }

            m_numberOfFeatures = numberOfFeatures;

        };

        /**
         * Set the feature grouping capability the feature detector
         *
         * @param g The feature grouping to apply to this camera
         */
        void setGrouping(const bool &g)    {
            m_grouping = g;
        }

        /**
         * Set the feature motion detection capability of the feature detector
         * Functions to enable motion detection on Octave 3
         *
         *
         * @param m The feature detector motion detector.
         */
        void setMotion(const uint32_t &m)    {
            m_motion = m;
        }

        /** Default constructor */
        FeatureDetectorConfig():
            m_numberOfFeatures(feature_detector::RECOMMENDED_MAX_FEATURES_QUARTER_RES),
            m_grouping(true),
            m_motion(1)
        {};
};

/**
 * PTP status data associated with a specific stamped MultiSense message
 */
class MULTISENSE_API PtpStatus {
    public:
        /** Status of grandmaster clock; 1 if synchronized to nonlocal GM
         * OR if nonlocal GM was present any time during current boot. 0 Otherwise*/
        uint8_t gm_present;

        /** Hex ID of grandmaster clock. */
        uint8_t gm_id[8];

        /** Offset of camera PHC to PTP grandmaster clock in nanosec */
        int64_t gm_offset;

        /** Estimated delay of syncronization messages from master in nanosec */
        int64_t path_delay;

        /** Number of network hops from GM to local clock */
        uint16_t steps_removed;

        /** Default constructor for a single PtpStatus object */
        PtpStatus():
            gm_present(0),
            gm_offset(0),
            path_delay(0),
            steps_removed(0)
        {
            memset(gm_id, 0, sizeof(gm_id));
        };
};

/**
 * A struct for storing statistics for a channel object
 */
struct ChannelStatistics
{
    ChannelStatistics():
        numMissedHeaders(0),
        numDroppedAssemblers(0),
        numImageMetaData(0),
        numDispatchedImage(0),
        numDispatchedLidar(0),
        numDispatchedPps(0),
        numDispatchedImu(0),
        numDispatchedCompressedImage(0),
        numDispatchedGroundSurfaceSpline(0),
        numDispatchedAprilTagDetections(0)
    {
    };

    ~ChannelStatistics()
    {
    };

    //
    // The total number of sequence ids observed where headers appeared to have
    // been missed
    std::size_t numMissedHeaders;

    //
    // The number of UDP assemblers that were dropped from the depth cache
    // while awaiting assembly
    std::size_t numDroppedAssemblers;

    //
    // The number of image metadata messages that were received
    std::size_t numImageMetaData;

    //
    // The number of images that were dispatched
    std::size_t numDispatchedImage;

    //
    // The number of lidar scans that were dispatched
    std::size_t numDispatchedLidar;

    //
    // The number of dispatched PPS messages
    std::size_t numDispatchedPps;

    //
    // The number of dispatched IMU messages
    std::size_t numDispatchedImu;

    //
    // The number of dispatched compressed images
    std::size_t numDispatchedCompressedImage;

    //
    // The number of dispatched ground surface spline events
    std::size_t numDispatchedGroundSurfaceSpline;

    //
    // The number of dispatched AprilTag detection events
    std::size_t numDispatchedAprilTagDetections;

    //
    // The number of dispatached feature detections
    std::size_t numDispatchedFeatureDetections;
};

class MULTISENSE_API SecondaryAppConfig {
public:
    float framesPerSecond;

    SecondaryAppConfig():
        framesPerSecond(5.0f)
        {};
};

} // namespace system
} // namespace multisense
} // namespace crl

#if defined (_MSC_VER)
#pragma warning (pop)
#endif

#endif // LibMultiSense_MultiSenseTypes_hh<|MERGE_RESOLUTION|>--- conflicted
+++ resolved
@@ -115,42 +115,6 @@
 typedef uint64_t DataSource;
 
 static CRL_CONSTEXPR DataSource Source_Unknown                       = 0;
-<<<<<<< HEAD
-static CRL_CONSTEXPR DataSource Source_All                           = 0xffffffff;
-static CRL_CONSTEXPR DataSource Source_Raw_Left                      = (1U<<0);
-static CRL_CONSTEXPR DataSource Source_Raw_Right                     = (1U<<1);
-static CRL_CONSTEXPR DataSource Source_Luma_Left                     = (1U<<2);
-static CRL_CONSTEXPR DataSource Source_Luma_Right                    = (1U<<3);
-static CRL_CONSTEXPR DataSource Source_Luma_Rectified_Left           = (1U<<4);
-static CRL_CONSTEXPR DataSource Source_Luma_Rectified_Right          = (1U<<5);
-static CRL_CONSTEXPR DataSource Source_Chroma_Left                   = (1U<<6);
-static CRL_CONSTEXPR DataSource Source_Chroma_Right                  = (1U<<7);
-static CRL_CONSTEXPR DataSource Source_Chroma_Rectified_Aux          = (1U<<8);
-static CRL_CONSTEXPR DataSource Source_Disparity                     = (1U<<10);
-static CRL_CONSTEXPR DataSource Source_Disparity_Left                = (1U<<10); // same as Source_Disparity
-static CRL_CONSTEXPR DataSource Source_Disparity_Right               = (1U<<11);
-static CRL_CONSTEXPR DataSource Source_Disparity_Cost                = (1U<<12);
-static CRL_CONSTEXPR DataSource Source_Jpeg_Left                     = (1U<<16);
-static CRL_CONSTEXPR DataSource Source_Rgb_Left                      = (1U<<17);
-static CRL_CONSTEXPR DataSource Source_Ground_Surface_Spline_Data    = (1U<<20);
-static CRL_CONSTEXPR DataSource Source_Ground_Surface_Class_Image    = (1U<<22);
-static CRL_CONSTEXPR DataSource Source_AprilTag_Detections           = (1U<<23);
-static CRL_CONSTEXPR DataSource Source_Lidar_Scan                    = (1U<<24);
-static CRL_CONSTEXPR DataSource Source_Imu                           = (1U<<25);
-static CRL_CONSTEXPR DataSource Source_Pps                           = (1U<<26);
-static CRL_CONSTEXPR DataSource Source_Raw_Aux                       = (1U<<27);
-static CRL_CONSTEXPR DataSource Source_Luma_Aux                      = (1U<<28);
-static CRL_CONSTEXPR DataSource Source_Luma_Rectified_Aux            = (1U<<29);
-static CRL_CONSTEXPR DataSource Source_Chroma_Aux                    = (1U<<30);
-static CRL_CONSTEXPR DataSource Source_Disparity_Aux                 = (1U<<31);
-static CRL_CONSTEXPR DataSource Source_Compressed_Left               = (1U<<9);
-static CRL_CONSTEXPR DataSource Source_Compressed_Right              = (1U<<13);
-static CRL_CONSTEXPR DataSource Source_Compressed_Aux                = (1U<<14);
-static CRL_CONSTEXPR DataSource Source_Compressed_Rectified_Left     = (1U<<15);
-static CRL_CONSTEXPR DataSource Source_Compressed_Rectified_Right    = (1U<<16);
-static CRL_CONSTEXPR DataSource Source_Compressed_Rectified_Aux      = (1U<<17);
-static CRL_CONSTEXPR DataSource Source_Secondary_App_Data            = (1U<<18);
-=======
 static CRL_CONSTEXPR DataSource Source_All                           = 0xffffffffffffffff;
 static CRL_CONSTEXPR DataSource Source_Raw_Left                      = (1ull<<0);
 static CRL_CONSTEXPR DataSource Source_Raw_Right                     = (1ull<<1);
@@ -190,7 +154,7 @@
 static CRL_CONSTEXPR DataSource Source_Compressed_Rectified_Left     = (1ull<<15);
 static CRL_CONSTEXPR DataSource Source_Compressed_Rectified_Right    = (1ull<<16);
 static CRL_CONSTEXPR DataSource Source_Compressed_Rectified_Aux      = (1ull<<17);
->>>>>>> 31881a5c
+static CRL_CONSTEXPR DataSource Source_Secondary_App_Data            = (1ull<<36);
 
 /**
  * Use Roi_Full_Image as the height and width when setting the autoExposureRoi
