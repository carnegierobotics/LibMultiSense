--- conflicted
+++ resolved
@@ -3932,180 +3932,6 @@
             decode_sharpening(0.25) {};
 };
 
-<<<<<<< HEAD
-=======
-/**
- * Example code showing usage of the onboard feature detector.
- * Can also reference FeatureDetectorUtility.cc
- *
- * Example code to set a device's feature detection parameters:
- ** \code{.cpp}
- *     //
- *     // Instantiate a channel connecting to a sensor at the factory default
- *     // IP address
- *     crl::multisense::Channel* channel;
- *     channel = crl::multisense::Channel::Create("10.66.171.21");
- *
- *     channel->setMtu(1500);
- *
- *     FeatureDetectorConfig fcfg;
- *
- *     status = channelP->getFeatureDetectorConfig(fcfg);
- *     if (Status_Ok != status) {
- *           std::cerr << "Failed to get feature detector config: " << Channel::statusString(status) << std::endl;
- *             goto clean_out;
- *     }
- *
- *     if (quarter_res)
- *         fcfg.setNumberOfFeatures(1500);
- *     else
- *         fcfg.setNumberOfFeatures(5000);
- *
- *     fcfg.setGrouping(true);
- *     fcfg.setMotion(1);
- *
- *     status = channelP->setFeatureDetectorConfig(fcfg);
- *     if (Status_Ok != status) {
- *       std::cerr << "Failed to set feature detector config\n";
- *         goto clean_out;
- *     }
- *
- *     //
- *     // Add Image Callback
- *     channelP->addIsolatedCallback(imageCallback, Source_Luma_Left|Source_Luma_Right, &userData);
- *     //
- *     // Add Feature Callback
- *     channelP->addIsolatedCallback(featureDetectorCallback, &userData);
- *
- *     //
- *     // Start streaming
- *     status = channelP->startStreams((operatingMode.supportedDataSources & Source_Luma_Left)  |
- *                                     (operatingMode.supportedDataSources & Source_Luma_Right) |
- *                                     (operatingMode.supportedDataSources & Source_Feature_Left)|
- *                                     (operatingMode.supportedDataSources & Source_Feature_Right));
- *     if (Status_Ok != status) {
- *         std::cerr << "Failed to start streams: " << Channel::statusString(status) << std::endl;
- *         goto clean_out;
- *     } *
- *     //
- *     // Destroy the channel instance
- *     crl::multisense::Channel::Destroy(channel);
- * \endcode
- */
-
-class MULTISENSE_API FeatureDetectorConfig {
-
-    private:
-
-        /**
-         * numberOfFeatures
-         * The maximum features to be searched for in one image.
-         *
-         * Current recommended settings.
-         * Full    Resolution: 5000 Features @5FPS
-         * Quarter Resolution: 1500 Features @15FPS
-         */
-        uint32_t m_numberOfFeatures;
-
-        /**
-         * grouping
-         * Enable/Disable the grouping feature in feaure detection.
-         * Grouping adds scale invariance to ORB features, by detecting the same
-         * feature in multiple octaves, and grouping the feature.
-         * Grouping reduces redundant features and eliminates the need to keep
-         * track of features referencing  the same corner.
-         * When grouping is enabled, the user should expect less features than
-         * descriptors, which should result in computationally easier feature matching,
-         * between consecutive frames.
-         * Although grouping does come at a slightly reduced framerate, it is
-         * recommended and verified at the recommended settings.
-         */
-        bool m_grouping;
-
-        /**
-         * motion
-         * Enable / disable motion detection in the feature detector.
-         * When enabled, you can check the averageXMotion, averageYMotion and
-         * motionStatus of the feaure_detector::header.
-         * averageXMotion and averageYMotion == 65535 corresponds to a failed
-         * motion detection for that feature frame.
-         */
-        uint32_t m_motion;
-
-    public:
-        /**
-         * Query the maximum number of features applied to the camera feature detector
-         *
-         * @return Return the current maximum number of features
-         */
-        uint32_t numberOfFeatures() const { return m_numberOfFeatures; };
-
-        /**
-         * Query the status of the feature detector feature grouping
-         *
-         * @return Return the current feature grouping status
-         */
-        bool grouping() const { return m_grouping; };
-
-        /**
-         * Query the status of the feature detector motion detection
-         *
-         * @return Return the current feature detector motion detection status
-         */
-        bool motion() const { return m_motion; };
-
-        /**
-         * Set the maximum number of features applied to the camera feature detector.
-         * Current recommended settings.
-         * Full    Resolution: 5000 Features @5FPS
-         * Quarter Resolution: 1500 Features @15FPS
-         *
-         * @param numberOfFeatures The maximum number of features.
-         */
-
-        void setNumberOfFeatures(const uint32_t &numberOfFeatures)    {
-
-            if (numberOfFeatures > feature_detector::RECOMMENDED_MAX_FEATURES_FULL_RES)
-            {
-                std::cout << "WARNING: The number of features requested is above recommended level!" << '\n';
-                std::cout << "If a performance impact is noticed reduce number of features and/or framerate of camera" << '\n';
-                std::cout << "The recommended maximum camera settings when using the feature detector is:" << '\n';
-                std::cout << "Quarter Res: 15FPS and 1500 Features" << '\n';
-                std::cout << "Full    Res:  5FPS and 5000 Features" << '\n';
-            }
-
-            m_numberOfFeatures = numberOfFeatures;
-
-        };
-
-        /**
-         * Set the feature grouping capability the feature detector
-         *
-         * @param g The feature grouping to apply to this camera
-         */
-        void setGrouping(const bool &g)    {
-            m_grouping = g;
-        }
-
-        /**
-         * Set the feature motion detection capability of the feature detector
-         * Functions to enable motion detection on Octave 3
-         *
-         *
-         * @param m The feature detector motion detector.
-         */
-        void setMotion(const uint32_t &m)    {
-            m_motion = m;
-        }
-
-        /** Default constructor */
-        FeatureDetectorConfig():
-            m_numberOfFeatures(feature_detector::RECOMMENDED_MAX_FEATURES_QUARTER_RES),
-            m_grouping(true),
-            m_motion(1)
-        {};
-};
->>>>>>> 87aa3319
 
 /**
  * PTP status data associated with a specific stamped MultiSense message
