--- conflicted
+++ resolved
@@ -220,12 +220,9 @@
 static CRL_CONSTEXPR IdType ID_DATA_GROUND_SURFACE_SPLINE_DATA_MESSAGE = 0x011f;
 static CRL_CONSTEXPR IdType ID_DATA_COMPRESSED_IMAGE                   = 0x0120;
 static CRL_CONSTEXPR IdType ID_DATA_SYS_GROUND_SURFACE_PARAM           = 0x0121;
-<<<<<<< HEAD
-static CRL_CONSTEXPR IdType ID_DATA_DPU_CLASSIFICATION_RESULT_MESSAGE  = 0x0124;
-=======
 static CRL_CONSTEXPR IdType ID_DATA_APRILTAG_DETECTIONS_MESSAGE        = 0x0122;
 static CRL_CONSTEXPR IdType ID_DATA_SYS_APRILTAG_PARAM                 = 0x0123;
->>>>>>> ef596e51
+static CRL_CONSTEXPR IdType ID_DATA_DPU_CLASSIFICATION_RESULT_MESSAGE  = 0x0124;
 
 //
 // Data sources
