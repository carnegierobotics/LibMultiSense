--- conflicted
+++ resolved
@@ -226,12 +226,9 @@
 static CRL_CONSTEXPR IdType ID_DATA_SYS_GROUND_SURFACE_PARAM           = 0x0121;
 static CRL_CONSTEXPR IdType ID_DATA_APRILTAG_DETECTIONS_MESSAGE        = 0x0122;
 static CRL_CONSTEXPR IdType ID_DATA_SYS_APRILTAG_PARAM                 = 0x0123;
-<<<<<<< HEAD
 static CRL_CONSTEXPR IdType ID_DATA_DPU_RESULT_MESSAGE                 = 0x0124;
-=======
-static CRL_CONSTEXPR IdType ID_DATA_CAM_AUX_CONFIG                     = 0x0124;
-static CRL_CONSTEXPR IdType ID_CMD_REMOTE_HEAD_CONFIG                  = 0x0125;
->>>>>>> 93a782d9
+static CRL_CONSTEXPR IdType ID_DATA_CAM_AUX_CONFIG                     = 0x0125;
+static CRL_CONSTEXPR IdType ID_CMD_REMOTE_HEAD_CONFIG                  = 0x0126;
 
 //
 // Data sources
