/**
 * @file LibMultiSense/details/dispatch.cc
 *
 * Copyright 2013-2022
 * Carnegie Robotics, LLC
 * 4501 Hatfield Street, Pittsburgh, PA 15201
 * http://www.carnegierobotics.com
 *
 * All rights reserved.
 *
 * Redistribution and use in source and binary forms, with or without
 * modification, are permitted provided that the following conditions are met:
 *     * Redistributions of source code must retain the above copyright
 *       notice, this list of conditions and the following disclaimer.
 *     * Redistributions in binary form must reproduce the above copyright
 *       notice, this list of conditions and the following disclaimer in the
 *       documentation and/or other materials provided with the distribution.
 *     * Neither the name of the Carnegie Robotics, LLC nor the
 *       names of its contributors may be used to endorse or promote products
 *       derived from this software without specific prior written permission.
 *
 * THIS SOFTWARE IS PROVIDED BY THE COPYRIGHT HOLDERS AND CONTRIBUTORS "AS IS" AND
 * ANY EXPRESS OR IMPLIED WARRANTIES, INCLUDING, BUT NOT LIMITED TO, THE IMPLIED
 * WARRANTIES OF MERCHANTABILITY AND FITNESS FOR A PARTICULAR PURPOSE ARE
 * DISCLAIMED. IN NO EVENT SHALL CARNEGIE ROBOTICS, LLC BE LIABLE FOR ANY
 * DIRECT, INDIRECT, INCIDENTAL, SPECIAL, EXEMPLARY, OR CONSEQUENTIAL DAMAGES
 * (INCLUDING, BUT NOT LIMITED TO, PROCUREMENT OF SUBSTITUTE GOODS OR SERVICES;
 * LOSS OF USE, DATA, OR PROFITS; OR BUSINESS INTERRUPTION) HOWEVER CAUSED AND
 * ON ANY THEORY OF LIABILITY, WHETHER IN CONTRACT, STRICT LIABILITY, OR TORT
 * (INCLUDING NEGLIGENCE OR OTHERWISE) ARISING IN ANY WAY OUT OF THE USE OF THIS
 * SOFTWARE, EVEN IF ADVISED OF THE POSSIBILITY OF SUCH DAMAGE.
 *
 * Significant history (date, user, job code, action):
 *   2013-05-15, ekratzer@carnegierobotics.com, PR1044, Created file.
 *   2024-04-12, hshibata@carnegierobotics.com, IRAD.2033.1, support mingw64
 **/

#include "MultiSense/details/channel.hh"

#include "MultiSense/details/wire/AckMessage.hh"

#include "MultiSense/details/wire/VersionResponseMessage.hh"
#include "MultiSense/details/wire/StatusResponseMessage.hh"
#include "MultiSense/details/wire/PtpStatusResponseMessage.hh"

#include "MultiSense/details/wire/AuxCamConfigMessage.hh"
#include "MultiSense/details/wire/CamConfigMessage.hh"
#include "MultiSense/details/wire/RemoteHeadConfigMessage.hh"
#include "MultiSense/details/wire/CompressedImageMessage.hh"
#include "MultiSense/details/wire/DisparityMessage.hh"
#include "MultiSense/details/wire/ImageMessage.hh"
#include "MultiSense/details/wire/ImageMetaMessage.hh"
#include "MultiSense/details/wire/JpegMessage.hh"

#include "MultiSense/details/wire/CamHistoryMessage.hh"

#include "MultiSense/details/wire/LidarDataMessage.hh"

#include "MultiSense/details/wire/LedStatusMessage.hh"

#include "MultiSense/details/wire/LedSensorStatusMessage.hh"

#include "MultiSense/details/wire/PollMotorInfoMessage.hh"

#include "MultiSense/details/wire/SysMtuMessage.hh"
#include "MultiSense/details/wire/SysNetworkMessage.hh"
#include "MultiSense/details/wire/SysFlashResponseMessage.hh"
#include "MultiSense/details/wire/SysDeviceInfoMessage.hh"
#include "MultiSense/details/wire/SysCameraCalibrationMessage.hh"
#include "MultiSense/details/wire/SysSensorCalibrationMessage.hh"
#include "MultiSense/details/wire/SysTransmitDelayMessage.hh"
#include "MultiSense/details/wire/SysPacketDelayMessage.hh"
#include "MultiSense/details/wire/SysLidarCalibrationMessage.hh"
#include "MultiSense/details/wire/SysDeviceModesMessage.hh"
#include "MultiSense/details/wire/SysExternalCalibrationMessage.hh"

#include "MultiSense/details/wire/SysPpsMessage.hh"

#include "MultiSense/details/wire/ImuDataMessage.hh"
#include "MultiSense/details/wire/ImuConfigMessage.hh"
#include "MultiSense/details/wire/ImuInfoMessage.hh"

#include "MultiSense/details/wire/SysTestMtuResponseMessage.hh"

#include "MultiSense/details/wire/GroundSurfaceModel.hh"
#include "MultiSense/details/wire/ApriltagDetections.hh"
#include "MultiSense/details/wire/SecondaryAppDataMessage.hh"
#include "MultiSense/details/wire/SecondaryAppControlMessage.hh"
#include "MultiSense/details/wire/SecondaryAppConfigMessage.hh"

#include "MultiSense/details/wire/FeatureDetectorConfigMessage.hh"
#include "MultiSense/details/wire/FeatureDetectorGetConfigMessage.hh"
#include "MultiSense/details/wire/FeatureDetectorControlMessage.hh"
#include "MultiSense/details/wire/FeatureDetectorMessage.hh"
#include "MultiSense/details/wire/FeatureDetectorMetaMessage.hh"

#include <limits>

#define __STDC_FORMAT_MACROS
#include <inttypes.h>


namespace crl {
namespace multisense {
namespace details {
namespace {

//
// Default UDP assembler

void defaultUdpAssembler(utility::BufferStreamWriter& stream,
                         const uint8_t               *dataP,
                         uint32_t                     offset,
                         uint32_t                     length)
{
    stream.seek(offset);
    stream.write(dataP, length);
}

} // anonymous

//
// Publish an image

void impl::dispatchImage(utility::BufferStream& buffer,
                         image::Header&         header)
{
    utility::ScopedLock lock(m_dispatchLock);

    std::list<ImageListener*>::const_iterator it;

    for(it  = m_imageListeners.begin();
        it != m_imageListeners.end();
        ++ it)
        (*it)->dispatch(buffer, header);

    utility::ScopedLock statsLock(m_statisticsLock);
    m_channelStatistics.numDispatchedImage += 1;
}

//
// Publish a laser scan

void impl::dispatchLidar(utility::BufferStream& buffer,
                         lidar::Header&         header)
{
    utility::ScopedLock lock(m_dispatchLock);

    std::list<LidarListener*>::const_iterator it;

    for(it  = m_lidarListeners.begin();
        it != m_lidarListeners.end();
        ++ it)
        (*it)->dispatch(buffer, header);

    utility::ScopedLock statsLock(m_statisticsLock);
    m_channelStatistics.numDispatchedLidar += 1;
}
//
// Publish a PPS event

void impl::dispatchPps(pps::Header& header)
{
    utility::ScopedLock lock(m_dispatchLock);

    std::list<PpsListener*>::const_iterator it;

    for(it  = m_ppsListeners.begin();
        it != m_ppsListeners.end();
        ++ it)
        (*it)->dispatch(header);

    utility::ScopedLock statsLock(m_statisticsLock);
    m_channelStatistics.numDispatchedPps += 1;
}

//
// Publish an IMU event

void impl::dispatchImu(imu::Header& header)
{
    utility::ScopedLock lock(m_dispatchLock);

    std::list<ImuListener*>::const_iterator it;

    for(it  = m_imuListeners.begin();
        it != m_imuListeners.end();
        ++ it)
        (*it)->dispatch(header);

    utility::ScopedLock statsLock(m_statisticsLock);
    m_channelStatistics.numDispatchedImu += 1;
}

//
// Publish a compressed image

void impl::dispatchCompressedImage(utility::BufferStream&    buffer,
                                   compressed_image::Header& header)
{
    utility::ScopedLock lock(m_dispatchLock);

    std::list<CompressedImageListener*>::const_iterator it;

    for(it  = m_compressedImageListeners.begin();
        it != m_compressedImageListeners.end();
        ++ it)
        (*it)->dispatch(buffer, header);

    utility::ScopedLock statsLock(m_statisticsLock);
    m_channelStatistics.numDispatchedCompressedImage += 1;
}

//
// Publish a Ground Surface Spline event

void impl::dispatchGroundSurfaceSpline(ground_surface::Header& header)
{
    utility::ScopedLock lock(m_dispatchLock);

    std::list<GroundSurfaceSplineListener*>::const_iterator it;

    for(it  = m_groundSurfaceSplineListeners.begin();
        it != m_groundSurfaceSplineListeners.end();
        ++ it)
        (*it)->dispatch(header);

    utility::ScopedLock statsLock(m_statisticsLock);
    m_channelStatistics.numDispatchedGroundSurfaceSpline += 1;
}

//
// Publish an AprilTag detection event

void impl::dispatchAprilTagDetections(apriltag::Header& header)
{
    utility::ScopedLock lock(m_dispatchLock);

    std::list<AprilTagDetectionListener*>::const_iterator it;

    for(it  = m_aprilTagDetectionListeners.begin();
        it != m_aprilTagDetectionListeners.end();
        ++ it)
        (*it)->dispatch(header);

    utility::ScopedLock statsLock(m_statisticsLock);
    m_channelStatistics.numDispatchedGroundSurfaceSpline += 1;
}

//
// Publish a feature detection event

void impl::dispatchFeatureDetections(feature_detector::Header& header)
{
    utility::ScopedLock lock(m_dispatchLock);

    std::list<FeatureDetectorListener*>::const_iterator it;

    for(it  = m_featureDetectorListeners.begin();
        it != m_featureDetectorListeners.end();
        ++ it)
        (*it)->dispatch(header);

    utility::ScopedLock statsLock(m_statisticsLock);
    m_channelStatistics.numDispatchedFeatureDetections++;
}

//
// Publish Secondary App Data

void impl::dispatchSecondaryApplication(utility::BufferStream& buffer,
                                        secondary_app::Header& header)
{
    utility::ScopedLock lock(m_dispatchLock);

    std::list<SecondaryAppListener*>::const_iterator it;

    for(it  = m_secondaryAppListeners.begin();
        it != m_secondaryAppListeners.end();
        it ++)
        (*it)->dispatch(buffer, header);
}


//
// Dispatch incoming messages

void impl::dispatch(utility::BufferStreamWriter& buffer)
{
    utility::BufferStreamReader stream(buffer);

    //
    // Extract the type and version fields, which are stored
    // first in the stream

    wire::IdType      id;
    wire::VersionType version;

    stream & id;
    stream & version;

    //
    // Handle the message.
    //
    // Simple, low-rate messages are dynamically stored
    // off for possible presentation to the user in a signal
    // handler.
    //
    // Larger data types use a threaded dispatch
    // mechanism with a reference-counted buffer back-end.

    switch(id) {
    case MSG_ID(wire::LidarData::ID):
    {
        wire::LidarData scan(stream, version);
        lidar::Header   header;

        const int32_t  scanArc  = static_cast<int32_t> (utility::degreesToRadians(270.0) * 1e6); // microradians
        const uint32_t maxRange = static_cast<uint32_t> (30.0 * 1e3); // mm

        if (false == m_networkTimeSyncEnabled) {

            header.timeStartSeconds      = scan.timeStartSeconds;
            header.timeStartMicroSeconds = scan.timeStartMicroSeconds;
            header.timeEndSeconds        = scan.timeEndSeconds;
            header.timeEndMicroSeconds   = scan.timeEndMicroSeconds;

        } else {

            sensorToLocalTime(utility::TimeStamp(scan.timeStartSeconds, scan.timeStartMicroSeconds),
                              header.timeStartSeconds, header.timeStartMicroSeconds);

            sensorToLocalTime(utility::TimeStamp(scan.timeEndSeconds, scan.timeEndMicroSeconds),
                              header.timeEndSeconds, header.timeEndMicroSeconds);
        }

        header.scanId            = scan.scanCount;
        header.spindleAngleStart = scan.angleStart;
        header.spindleAngleEnd   = scan.angleEnd;
        header.scanArc           = scanArc;
        header.maxRange          = maxRange;
        header.pointCount        = scan.points;
        header.rangesP           = scan.distanceP;
        header.intensitiesP      = scan.intensityP;

        dispatchLidar(buffer, header);

        break;
    }
    case MSG_ID(wire::ImageMeta::ID):
    {
        wire::ImageMeta *metaP = new (std::nothrow) wire::ImageMeta(stream, version);

        if (NULL == metaP)
            CRL_EXCEPTION_RAW("unable to allocate metadata");

        m_imageMetaCache.insert(metaP->frameId, metaP); // destroys oldest

        utility::ScopedLock lock(m_statisticsLock);
        m_channelStatistics.numImageMetaData += 1;

        break;
    }
    case MSG_ID(wire::JpegImage::ID):
    {
        wire::JpegImage image(stream, version);

        const wire::ImageMeta *metaP = m_imageMetaCache.find(image.frameId);
        if (NULL == metaP)
            break;
            //CRL_EXCEPTION("no meta cached for frameId %d", image.frameId);

        image::Header header;

        getImageTime(metaP, header.timeSeconds, header.timeMicroSeconds);

        header.source           = image.source | ((uint64_t)image.sourceExtended << 32);
        header.bitsPerPixel     = 0;
        header.width            = image.width;
        header.height           = image.height;
        header.frameId          = image.frameId;
        header.exposure         = metaP->exposureTime;
        header.gain             = metaP->gain;
        header.framesPerSecond  = metaP->framesPerSecond;
        header.imageDataP       = image.dataP;
        header.imageLength      = image.length;

        dispatchImage(buffer, header);

        break;
    }
    case MSG_ID(wire::Image::ID):
    {
        wire::Image image(stream, version);

        const wire::ImageMeta *metaP = m_imageMetaCache.find(image.frameId);
        if (NULL == metaP)
            break;
            //CRL_EXCEPTION("no meta cached for frameId %d", image.frameId);

        image::Header header;

        getImageTime(metaP, header.timeSeconds, header.timeMicroSeconds);

        header.source           = image.source | ((uint64_t)image.sourceExtended << 32);
        header.bitsPerPixel     = image.bitsPerPixel;
        header.width            = image.width;
        header.height           = image.height;
        header.frameId          = image.frameId;
        if (version >= 2) {
            header.exposure         = image.exposure;
            header.gain             = image.gain;
        } else {
            header.exposure         = metaP->exposureTime;
            header.gain             = metaP->gain;
        }
        header.framesPerSecond  = metaP->framesPerSecond;
        header.imageDataP       = image.dataP;
        header.imageLength      = static_cast<uint32_t>(std::ceil(((double) image.bitsPerPixel / 8.0) * image.width * image.height));

        dispatchImage(buffer, header);

        break;
    }
    case MSG_ID(wire::Disparity::ID):
    {
        wire::Disparity image(stream, version);

        const wire::ImageMeta *metaP = m_imageMetaCache.find(image.frameId);
        if (NULL == metaP)
            break;
            //CRL_EXCEPTION("no meta cached for frameId %d", image.frameId);

        image::Header header;

        getImageTime(metaP, header.timeSeconds, header.timeMicroSeconds);

        header.source           = Source_Disparity;
        header.bitsPerPixel     = wire::Disparity::API_BITS_PER_PIXEL;
        header.width            = image.width;
        header.height           = image.height;
        header.frameId          = image.frameId;
        header.exposure         = metaP->exposureTime;
        header.gain             = metaP->gain;
        header.framesPerSecond  = metaP->framesPerSecond;
        header.imageDataP       = image.dataP;
        header.imageLength      = static_cast<uint32_t>(std::ceil(((double) wire::Disparity::API_BITS_PER_PIXEL / 8.0) * image.width * image.height));

        dispatchImage(buffer, header);

        break;
    }
    case MSG_ID(wire::SysPps::ID):
    {
        wire::SysPps pps(stream, version);

        pps::Header header;

        header.sensorTime = pps.ppsNanoSeconds;

        sensorToLocalTime(utility::TimeStamp(pps.ppsNanoSeconds),
                          header.timeSeconds, header.timeMicroSeconds);

        dispatchPps(header);

        break;
    }
    case MSG_ID(wire::ImuData::ID):
    {
        wire::ImuData imu(stream, version);

        imu::Header header;

        header.sequence = imu.sequence;
        header.samples.resize(imu.samples.size());

        for(uint32_t i=0; i<imu.samples.size(); i++) {

            const wire::ImuSample& w = imu.samples[i];
            imu::Sample&           a = header.samples[i];

            if (m_ptpTimeSyncEnabled)
            {
                toHeaderTime(w.ptpNanoSeconds, a.timeSeconds, a.timeMicroSeconds);
            }
            else {
                if (false == m_networkTimeSyncEnabled) {

                    toHeaderTime(w.timeNanoSeconds, a.timeSeconds, a.timeMicroSeconds);

                } else
                    sensorToLocalTime(utility::TimeStamp(w.timeNanoSeconds),
                                      a.timeSeconds, a.timeMicroSeconds);
            }

            switch(w.type) {
            case wire::ImuSample::TYPE_ACCEL: a.type = imu::Sample::Type_Accelerometer; break;
            case wire::ImuSample::TYPE_GYRO : a.type = imu::Sample::Type_Gyroscope;     break;
            case wire::ImuSample::TYPE_MAG  : a.type = imu::Sample::Type_Magnetometer;  break;
            default: CRL_EXCEPTION("unknown wire IMU type: %d", w.type);
            }

            a.x = w.x; a.y = w.y; a.z = w.z;
        }

        dispatchImu(header);

        break;
    }
    case MSG_ID(wire::CompressedImage::ID):
    {
        wire::CompressedImage image(stream, version);

        const wire::ImageMeta *metaP = m_imageMetaCache.find(image.frameId);
        if (NULL == metaP)
            break;
            //CRL_EXCEPTION("no meta cached for frameId %d", image.frameId);

        compressed_image::Header header;

        getImageTime(metaP, header.timeSeconds, header.timeMicroSeconds);

        header.source           = image.source | ((uint64_t)image.sourceExtended << 32);
        header.bitsPerPixel     = image.bitsPerPixel;
        header.codec            = image.codec;
        header.width            = image.width;
        header.height           = image.height;
        header.frameId          = image.frameId;
        header.exposure         = image.exposure;
        header.gain             = image.gain;
        header.framesPerSecond  = metaP->framesPerSecond;
        header.imageDataP       = image.dataP;
        header.imageLength      = image.compressedDataBufferSize;

        dispatchCompressedImage(buffer, header);
        break;
    }
    case MSG_ID(wire::GroundSurfaceModel::ID):
    {
        wire::GroundSurfaceModel spline(stream, version);

        ground_surface::Header header;

        header.frameId = spline.frameId;
        header.timestamp = spline.timestamp;
        header.success = spline.success;

        header.controlPointsBitsPerPixel = spline.controlPointsBitsPerPixel;
        header.controlPointsWidth = spline.controlPointsWidth;
        header.controlPointsHeight = spline.controlPointsHeight;
        header.controlPointsImageDataP = spline.controlPointsDataP;

        for (unsigned int i = 0; i < 2; i++)
        {
            header.xzCellOrigin[i] = spline.xzCellOrigin[i];
            header.xzCellSize[i] = spline.xzCellSize[i];
            header.xzLimit[i] = spline.xzLimit[i];
            header.minMaxAzimuthAngle[i] = spline.minMaxAzimuthAngle[i];
        }

        for (unsigned int i = 0; i < 6; i++)
        {
            header.extrinsics[i] = spline.extrinsics[i];
            header.quadraticParams[i] = spline.quadraticParams[i];
        }

        dispatchGroundSurfaceSpline(header);
        break;
    }
    case MSG_ID(wire::ApriltagDetections::ID):
    {
        wire::ApriltagDetections apriltag(stream, version);

        apriltag::Header header;

        header.frameId = apriltag.frameId;
        header.timestamp = apriltag.timestamp;
        header.imageSource = std::string(apriltag.imageSource);
        header.success = apriltag.success;
        header.numDetections = apriltag.numDetections;

        // Loop over detections and convert from wire to header type
        for (size_t index = 0 ; index < apriltag.detections.size() ; ++index)
        {
            const wire::ApriltagDetection incoming = apriltag.detections[index];

            apriltag::Header::ApriltagDetection outgoing;

            outgoing.family = std::string(incoming.family);
            outgoing.id = incoming.id;
            outgoing.hamming = incoming.hamming;
            outgoing.decisionMargin = incoming.decisionMargin;

            for (unsigned int i = 0; i < 3; i++)
            {
                for (unsigned int j = 0; j < 3; j++)
                {
                    outgoing.tagToImageHomography[i][j] = incoming.tagToImageHomography[i][j];
                }
            }

            outgoing.center[0] = incoming.center[0];
            outgoing.center[1] = incoming.center[1];

            for (unsigned int i = 0; i < 4; i++)
            {
                for (unsigned int j = 0; j < 2; j++)
                {
                    outgoing.corners[i][j] = incoming.corners[i][j];
                }
            }

            header.detections.push_back(outgoing);
        }

        dispatchAprilTagDetections(header);
        break;
    }
<<<<<<< HEAD
    case MSG_ID(wire::SecondaryAppData::ID):
    {
        wire::SecondaryAppData SecondaryApp(stream, version);

        secondary_app::Header header;

        header.frameId = SecondaryApp.frameId;
        header.source = SecondaryApp.source;
        header.bitsPerPixel = SecondaryApp.bitsPerPixel;
        header.timeSeconds = SecondaryApp.timeSeconds;
        header.timeMicroSeconds = SecondaryApp.timeMicroSeconds;
        header.length = SecondaryApp.length;
        header.secondaryAppDataP = SecondaryApp.dataP;
        dispatchSecondaryApplication(buffer, header);
=======
    case MSG_ID(wire::FeatureDetector::ID):
    {
        wire::FeatureDetector featureDetector(stream, version);

        const wire::FeatureDetectorMeta * metaP = m_featureDetectorMetaCache.find(featureDetector.frameId);
        if (NULL == metaP)
          break;

        feature_detector::Header header;
        header.source         = featureDetector.source | ((uint64_t)featureDetector.sourceExtended << 32);
        header.frameId        = metaP->frameId;
        header.timeSeconds    = metaP->timeSeconds;
        header.timeNanoSeconds= metaP->timeNanoSeconds;
        header.ptpNanoSeconds = metaP->ptpNanoSeconds;
        header.octaveWidth    = metaP->octaveWidth;
        header.octaveHeight   = metaP->octaveHeight;
        header.numOctaves     = metaP->numOctaves;
        header.scaleFactor    = metaP->scaleFactor;
        header.motionStatus   = metaP->motionStatus;
        header.averageXMotion = metaP->averageXMotion;
        header.averageYMotion = metaP->averageYMotion;
        header.numFeatures    = featureDetector.numFeatures;
        header.numDescriptors = featureDetector.numDescriptors;

        const size_t startDescriptor=featureDetector.numFeatures*sizeof(wire::Feature);

        uint8_t * dataP = reinterpret_cast<uint8_t *>(featureDetector.dataP);
        for (size_t i = 0; i < featureDetector.numFeatures; i++) {
            feature_detector::Feature f = *reinterpret_cast<feature_detector::Feature *>(dataP + (i * sizeof(wire::Feature)));
            header.features.push_back(f);
        }

        for (size_t j = 0;j < featureDetector.numDescriptors; j++) {
            feature_detector::Descriptor d = *reinterpret_cast<feature_detector::Descriptor *>(dataP + (startDescriptor + (j * sizeof(wire::Descriptor))));
            header.descriptors.push_back(d);
        }

        dispatchFeatureDetections(header);
        break;
    }
    case MSG_ID(wire::FeatureDetectorMeta::ID):
    {
        wire::FeatureDetectorMeta *metaP = new (std::nothrow) wire::FeatureDetectorMeta(stream, version);

        if (NULL == metaP)
            CRL_EXCEPTION_RAW("unable to allocate metadata");

        m_featureDetectorMetaCache.insert(metaP->frameId, metaP); // destroys oldest
>>>>>>> 31881a5c
        break;
    }
    case MSG_ID(wire::Ack::ID):
        break; // handle below
    case MSG_ID(wire::CamConfig::ID):
        m_messages.store(wire::CamConfig(stream, version));
        break;
    case MSG_ID(wire::AuxCamConfig::ID):
        m_messages.store(wire::AuxCamConfig(stream, version));
        break;
    case MSG_ID(wire::RemoteHeadConfig::ID):
        m_messages.store(wire::RemoteHeadConfig(stream, version));
        break;
    case MSG_ID(wire::CamHistory::ID):
        m_messages.store(wire::CamHistory(stream, version));
        break;
    case MSG_ID(wire::LedStatus::ID):
        m_messages.store(wire::LedStatus(stream, version));
        break;
    case MSG_ID(wire::LedSensorStatus::ID):
        m_messages.store(wire::LedSensorStatus(stream, version));
        break;
    case MSG_ID(wire::MotorPoll::ID):
        m_messages.store(wire::MotorPoll(stream, version));
        break;
    case MSG_ID(wire::SysFlashResponse::ID):
        m_messages.store(wire::SysFlashResponse(stream, version));
        break;
    case MSG_ID(wire::SysDeviceInfo::ID):
        m_messages.store(wire::SysDeviceInfo(stream, version));
        break;
    case MSG_ID(wire::SysCameraCalibration::ID):
        m_messages.store(wire::SysCameraCalibration(stream, version));
        break;
    case MSG_ID(wire::SysSensorCalibration::ID):
        m_messages.store(wire::SysSensorCalibration(stream, version));
        break;
    case MSG_ID(wire::SysTransmitDelay::ID):
        m_messages.store(wire::SysTransmitDelay(stream, version));
        break;
    case MSG_ID(wire::SysPacketDelay::ID):
        m_messages.store(wire::SysPacketDelay(stream, version));
        break;
    case MSG_ID(wire::SysLidarCalibration::ID):
        m_messages.store(wire::SysLidarCalibration(stream, version));
        break;
    case MSG_ID(wire::SysMtu::ID):
        m_messages.store(wire::SysMtu(stream, version));
        break;
    case MSG_ID(wire::SysNetwork::ID):
        m_messages.store(wire::SysNetwork(stream, version));
        break;
    case MSG_ID(wire::SysDeviceModes::ID):
        m_messages.store(wire::SysDeviceModes(stream, version));
        break;
    case MSG_ID(wire::VersionResponse::ID):
        m_messages.store(wire::VersionResponse(stream, version));
        break;
    case MSG_ID(wire::StatusResponse::ID):
        m_messages.store(wire::StatusResponse(stream, version));
        break;
    case MSG_ID(wire::ImuConfig::ID):
        m_messages.store(wire::ImuConfig(stream, version));
        break;
    case MSG_ID(wire::ImuInfo::ID):
        m_messages.store(wire::ImuInfo(stream, version));
        break;
    case MSG_ID(wire::SysTestMtuResponse::ID):
        m_messages.store(wire::SysTestMtuResponse(stream, version));
        break;
    case MSG_ID(wire::SysExternalCalibration::ID):
        m_messages.store(wire::SysExternalCalibration(stream, version));
        break;
<<<<<<< HEAD
    case MSG_ID(wire::SecondaryAppConfig::ID):
        m_messages.store(wire::SecondaryAppConfig(stream, version));
=======
    case MSG_ID(wire::PtpStatusResponse::ID):
        m_messages.store(wire::PtpStatusResponse(stream, version));
        break;
    case MSG_ID(wire::FeatureDetectorConfig::ID):
        m_messages.store(wire::FeatureDetectorConfig(stream, version));
>>>>>>> 31881a5c
        break;
    default:

        CRL_DEBUG("unknown message received: id=%d, version=%d\n",
                  id, version);
        return;
    }

    //
    // Signal any listeners (_after_ the message is stored/dispatched)
    //
    // A [n]ack is a special case where we signal
    // the returned status code of the ack'd command,
    // otherwise we signal valid reception of this message.

    switch(id) {
    case MSG_ID(wire::Ack::ID):
        m_watch.signal(wire::Ack(stream, version));
	break;
    default:
	m_watch.signal(id);
	break;
    }
}

//
// Get a UDP assembler for this message type. We are given
// the first UDP packet in the stream

impl::UdpAssembler impl::getUdpAssembler(const uint8_t *firstDatagramP,
                                         uint32_t       length)
{
    //
    // Get the message type, it is stored after wire::Header

    utility::BufferStreamReader stream(firstDatagramP, length);
    stream.seek(sizeof(wire::Header));

    wire::IdType messageType;
    stream & messageType;

    //
    // See if a custom handler has been registered

    UdpAssemblerMap::const_iterator it = m_udpAssemblerMap.find(messageType);

    if (m_udpAssemblerMap.end() != it)
        return it->second;
    else
        return defaultUdpAssembler;
}

//
// Find a suitably sized buffer for the incoming message

utility::BufferStreamWriter& impl::findFreeBuffer(uint32_t messageLength)
{
    BufferPool *bP = NULL;

    if (messageLength <= RX_POOL_SMALL_BUFFER_SIZE)
        bP = &(m_rxSmallBufferPool);
    else if (messageLength <= RX_POOL_LARGE_BUFFER_SIZE)
        bP = &(m_rxLargeBufferPool);
    else
        CRL_EXCEPTION("message too large: %d bytes", messageLength);

    //
    // TODO: re-think the shared() mechanism of the buffers, so we do not
    //       have to walk this vector.

    BufferPool::const_iterator it = bP->begin();
    for(; it != bP->end(); it++)
        if (false == (*it)->shared())
            return *(*it);

    CRL_EXCEPTION("no free RX buffers (%d in use by consumers)\n", bP->size());
}

//
// Unwrap a 16-bit wire sequence ID into a unique 64-bit local ID

const int64_t& impl::unwrapSequenceId(uint16_t wireId)
{
    //
    // Look for a sequence change

    if (wireId != m_lastRxSeqId) {

        CRL_CONSTEXPR uint16_t ID_MAX  = std::numeric_limits<uint16_t>::max();
        CRL_CONSTEXPR uint16_t ID_MASK = 0xF000;
        CRL_CONSTEXPR uint16_t ID_HIGH = 0xF000;
        CRL_CONSTEXPR uint16_t ID_LOW  = 0x0000;

        //
        // Seed

        if (-1 == m_lastRxSeqId)
			m_unWrappedRxSeqId = m_lastRxSeqId = wireId;

        //
        // Detect forward 16-bit wrap

        else if (((wireId & ID_MASK) == ID_LOW) &&
                ((m_lastRxSeqId & ID_MASK) == ID_HIGH)) {

            m_unWrappedRxSeqId += 1 + (static_cast<int64_t>(ID_MAX) - m_lastRxSeqId) + wireId;

        //
        // Normal case

        } else
            m_unWrappedRxSeqId += static_cast<int64_t>(wireId) - m_lastRxSeqId;

        //
        // Remember change

        m_lastRxSeqId = wireId;
    }

    return m_unWrappedRxSeqId;
}

//
// Handles any incoming packets

void impl::handle()
{
    utility::ScopedLock lock(m_rxLock);

    for(;;) {

        //
        // Receive the packet

// disable MSVC warning for narrowing conversion.
#if defined(WIN32) && !defined(__MINGW64__)
#pragma warning (push)
#pragma warning (disable : 4267)
#endif
        const int bytesRead = recvfrom(m_serverSocket,
                                           (char*)m_incomingBuffer.data(),
                                           m_incomingBuffer.size(),
                                           0, NULL, NULL);
#if defined(WIN32) && !defined(__MINGW64__)
#pragma warning (pop)
#endif

        //
        // Nothing left to read

        if (bytesRead < 0)
            break;

        //
        // Check for undersized packets

        else if (bytesRead < (int)sizeof(wire::Header))
            CRL_EXCEPTION("undersized packet: %d/%d bytes\n",
                          bytesRead, sizeof(wire::Header));

        //
        // For convenience below

        const uint8_t *inP = reinterpret_cast<const uint8_t*>(m_incomingBuffer.data());

        //
        // Validate the header

        const wire::Header& header = *(reinterpret_cast<const wire::Header*>(inP));

        if (wire::HEADER_MAGIC != header.magic)
            CRL_EXCEPTION("bad protocol magic: 0x%x, expecting 0x%x",
                          header.magic, wire::HEADER_MAGIC);
        else if (wire::HEADER_VERSION != header.version)
            CRL_EXCEPTION("bad protocol version: 0x%x, expecting 0x%x",
                          header.version, wire::HEADER_VERSION);
        else if (wire::HEADER_GROUP != header.group)
            CRL_EXCEPTION("bad protocol group: 0x%x, expecting 0x%x",
                          header.group, wire::HEADER_GROUP);

        //
        // Unwrap the sequence identifier

        const int64_t& sequence = unwrapSequenceId(header.sequenceIdentifier);

        //
        // See if we are already tracking this messge ID

        UdpTracker *trP = m_udpTrackerCache.find(sequence);
        if (NULL == trP) {

            //
            // If we drop first packet, we will drop entire message. Currently we
            // require the first datagram in order to assign an assembler.
            // TODO: re-think this.

            if (0 != header.byteOffset) {
                if (m_lastUnexpectedSequenceId != sequence) {
#ifdef UDP_ASSEMBLER_DEBUG
                    CRL_DEBUG("Unexpected packet without header: sequence=%" PRId64 " byteOffset=%u\n", sequence, header.byteOffset);
#endif
                    m_lastUnexpectedSequenceId = sequence;

                    utility::ScopedLock lock(m_statisticsLock);
                    m_channelStatistics.numDroppedAssemblers += 1;
                }
                continue;
            }
            else {

                //
                // Create a new tracker for this sequence id.

                trP = new UdpTracker(header.messageLength,
                                     getUdpAssembler(inP, bytesRead),
                                     findFreeBuffer(header.messageLength));
            }
        }

        //
        // Assemble the datagram into the message stream, returns true if the
        // assembly is complete.

        if (true == trP->assemble(bytesRead - sizeof(wire::Header),
                                  header.byteOffset,
                                  &(inP[sizeof(wire::Header)]))) {

            //
            // Dispatch to any listeners

            dispatch(trP->stream());

            //
            // Release the tracker

            if (1 == trP->packets())
                delete trP; // has not yet been cached
            else
                m_udpTrackerCache.remove(sequence);

        } else if (1 == trP->packets()) {

            //
            // Cache the tracker, as more UDP packets are
            // forthcoming for this message.

            const std::pair<bool, int64_t> willBeDropped = m_udpTrackerCache.will_drop();
            if (willBeDropped.first)
            {
#ifdef UDP_ASSEMBLER_DEBUG
                CRL_DEBUG("UDP Assembler dropping sequence=%" PRId64 "\n", willBeDropped.second);
#endif
                utility::ScopedLock lock(m_statisticsLock);
                m_channelStatistics.numDroppedAssemblers += 1;
            }
            m_udpTrackerCache.insert(sequence, trP);
        }
    }
}

//
// This thread waits for UDP packets

#if WIN32
DWORD impl::rxThread(void *userDataP)
#else
void *impl::rxThread(void *userDataP)
#endif
{
    impl     *selfP  = reinterpret_cast<impl*>(userDataP);
    const impl::socket_t server = selfP->m_serverSocket;
    fd_set    readSet;

    //
    // Loop until shutdown

    while(selfP->m_threadsRunning) {

        //
        // Add the server socket to the read set.

        FD_ZERO(&readSet);
        FD_SET(server, &readSet);

        //
        // Wait for a new packet to arrive, timing out every once in awhile

        struct timeval tv = {0, 200000}; // 5Hz
#ifdef WIN32
        // Windows is "special" and doesn't have the same call semantics as posix
        const int result = select (1, &readSet, NULL, NULL, &tv);
#else
        const int result = select (server + 1, &readSet, NULL, NULL, &tv);
#endif
        if (result <= 0)
            continue;

        //
        // Let the comm object handle decoding

        try {

            selfP->handle();

        } catch (const std::exception& e) {

            CRL_DEBUG("exception while decoding packet: %s\n", e.what());

        } catch ( ... ) {

            CRL_DEBUG_RAW("unknown exception while decoding packet\n");
        }
    }

#if defined(__MINGW64__)
    return 0;
#else
    return NULL;
#endif
}

}}} // namespaces<|MERGE_RESOLUTION|>--- conflicted
+++ resolved
@@ -616,7 +616,6 @@
         dispatchAprilTagDetections(header);
         break;
     }
-<<<<<<< HEAD
     case MSG_ID(wire::SecondaryAppData::ID):
     {
         wire::SecondaryAppData SecondaryApp(stream, version);
@@ -631,7 +630,8 @@
         header.length = SecondaryApp.length;
         header.secondaryAppDataP = SecondaryApp.dataP;
         dispatchSecondaryApplication(buffer, header);
-=======
+        break;
+    }
     case MSG_ID(wire::FeatureDetector::ID):
     {
         wire::FeatureDetector featureDetector(stream, version);
@@ -680,7 +680,6 @@
             CRL_EXCEPTION_RAW("unable to allocate metadata");
 
         m_featureDetectorMetaCache.insert(metaP->frameId, metaP); // destroys oldest
->>>>>>> 31881a5c
         break;
     }
     case MSG_ID(wire::Ack::ID):
@@ -754,16 +753,14 @@
     case MSG_ID(wire::SysExternalCalibration::ID):
         m_messages.store(wire::SysExternalCalibration(stream, version));
         break;
-<<<<<<< HEAD
     case MSG_ID(wire::SecondaryAppConfig::ID):
         m_messages.store(wire::SecondaryAppConfig(stream, version));
-=======
+        break;
     case MSG_ID(wire::PtpStatusResponse::ID):
         m_messages.store(wire::PtpStatusResponse(stream, version));
         break;
     case MSG_ID(wire::FeatureDetectorConfig::ID):
         m_messages.store(wire::FeatureDetectorConfig(stream, version));
->>>>>>> 31881a5c
         break;
     default:
 
