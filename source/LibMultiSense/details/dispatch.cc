--- conflicted
+++ resolved
@@ -615,7 +615,6 @@
         dispatchAprilTagDetections(header);
         break;
     }
-<<<<<<< HEAD
     case MSG_ID(wire::FeatureDetector::ID):
     {
         wire::FeatureDetector featureDetector(stream, version);
@@ -664,7 +663,8 @@
             CRL_EXCEPTION_RAW("unable to allocate metadata");
 
         m_featureDetectorMetaCache.insert(metaP->frameId, metaP); // destroys oldest
-=======
+        break;
+    }
     case MSG_ID(wire::SecondaryAppData::ID):
     {
         wire::SecondaryAppData SecondaryApp(stream, version);
@@ -679,7 +679,6 @@
         header.length = SecondaryApp.length;
         header.secondaryAppDataP = SecondaryApp.dataP;
         dispatchSecondaryApplication(buffer, header);
->>>>>>> 83f314b3
         break;
     }
     case MSG_ID(wire::Ack::ID):
@@ -753,16 +752,14 @@
     case MSG_ID(wire::SysExternalCalibration::ID):
         m_messages.store(wire::SysExternalCalibration(stream, version));
         break;
-<<<<<<< HEAD
+    case MSG_ID(wire::SecondaryAppConfig::ID):
+        m_messages.store(wire::SecondaryAppConfig(stream, version));
+        break;
     case MSG_ID(wire::PtpStatusResponse::ID):
         m_messages.store(wire::PtpStatusResponse(stream, version));
         break;
     case MSG_ID(wire::FeatureDetectorConfig::ID):
         m_messages.store(wire::FeatureDetectorConfig(stream, version));
-=======
-    case MSG_ID(wire::SecondaryAppConfig::ID):
-        m_messages.store(wire::SecondaryAppConfig(stream, version));
->>>>>>> 83f314b3
         break;
     default:
 
