--- conflicted
+++ resolved
@@ -717,13 +717,11 @@
     case MSG_ID(wire::SysExternalCalibration::ID):
         m_messages.store(wire::SysExternalCalibration(stream, version));
         break;
-<<<<<<< HEAD
+    case MSG_ID(wire::PtpStatusResponse::ID):
+        m_messages.store(wire::PtpStatusResponse(stream, version));
+        break;
     case MSG_ID(wire::FeatureDetectorConfig::ID):
         m_messages.store(wire::FeatureDetectorConfig(stream, version));
-=======
-    case MSG_ID(wire::PtpStatusResponse::ID):
-        m_messages.store(wire::PtpStatusResponse(stream, version));
->>>>>>> 0fc906b6
         break;
     default:
 
