/**
 * @file LibMultiSense/details/channel.cc
 *
 * Copyright 2013-2022
 * Carnegie Robotics, LLC
 * 4501 Hatfield Street, Pittsburgh, PA 15201
 * http://www.carnegierobotics.com
 *
 * All rights reserved.
 *
 * Redistribution and use in source and binary forms, with or without
 * modification, are permitted provided that the following conditions are met:
 *     * Redistributions of source code must retain the above copyright
 *       notice, this list of conditions and the following disclaimer.
 *     * Redistributions in binary form must reproduce the above copyright
 *       notice, this list of conditions and the following disclaimer in the
 *       documentation and/or other materials provided with the distribution.
 *     * Neither the name of the Carnegie Robotics, LLC nor the
 *       names of its contributors may be used to endorse or promote products
 *       derived from this software without specific prior written permission.
 *
 * THIS SOFTWARE IS PROVIDED BY THE COPYRIGHT HOLDERS AND CONTRIBUTORS "AS IS" AND
 * ANY EXPRESS OR IMPLIED WARRANTIES, INCLUDING, BUT NOT LIMITED TO, THE IMPLIED
 * WARRANTIES OF MERCHANTABILITY AND FITNESS FOR A PARTICULAR PURPOSE ARE
 * DISCLAIMED. IN NO EVENT SHALL CARNEGIE ROBOTICS, LLC BE LIABLE FOR ANY
 * DIRECT, INDIRECT, INCIDENTAL, SPECIAL, EXEMPLARY, OR CONSEQUENTIAL DAMAGES
 * (INCLUDING, BUT NOT LIMITED TO, PROCUREMENT OF SUBSTITUTE GOODS OR SERVICES;
 * LOSS OF USE, DATA, OR PROFITS; OR BUSINESS INTERRUPTION) HOWEVER CAUSED AND
 * ON ANY THEORY OF LIABILITY, WHETHER IN CONTRACT, STRICT LIABILITY, OR TORT
 * (INCLUDING NEGLIGENCE OR OTHERWISE) ARISING IN ANY WAY OUT OF THE USE OF THIS
 * SOFTWARE, EVEN IF ADVISED OF THE POSSIBILITY OF SUCH DAMAGE.
 *
 * Significant history (date, user, job code, action):
 *   2013-04-25, ekratzer@carnegierobotics.com, PR1044, Created file.
 **/

#include "MultiSense/details/channel.hh"
#include "MultiSense/details/query.hh"

#include "MultiSense/details/wire/DisparityMessage.hh"
#include "MultiSense/details/wire/SysMtuMessage.hh"
#include "MultiSense/details/wire/SysGetMtuMessage.hh"
#include "MultiSense/details/wire/StatusRequestMessage.hh"
#include "MultiSense/details/wire/StatusResponseMessage.hh"
#include "MultiSense/details/wire/PtpStatusRequestMessage.hh"
#include "MultiSense/details/wire/PtpStatusResponseMessage.hh"
#include "MultiSense/details/wire/VersionRequestMessage.hh"
#include "MultiSense/details/wire/SysDeviceInfoMessage.hh"

#include "MultiSense/details/utility/Functional.hh"

#ifdef WIN32
#include <ws2tcpip.h>
#else
#include <netdb.h>
#endif
#include <errno.h>
#include <fcntl.h>

namespace crl {
namespace multisense {
namespace details {

//
// Implementation constructor

impl::impl(const std::string& address, const RemoteHeadChannel& cameraId, const std::string& ifName) :
    m_serverSocket(INVALID_SOCKET),
    m_serverSocketPort(0),
    m_sensorAddress(),
    m_sensorMtu(MAX_MTU_SIZE),
    m_incomingBuffer(MAX_MTU_SIZE),
    m_txSeqId(0),
    m_lastRxSeqId(-1),
    m_unWrappedRxSeqId(0),
    m_lastUnexpectedSequenceId(-1),
    m_udpTrackerCache(UDP_TRACKER_CACHE_DEPTH),
    m_rxLargeBufferPool(),
    m_rxSmallBufferPool(),
    m_imageMetaCache(IMAGE_META_CACHE_DEPTH),
    m_featureDetectorMetaCache(FEATURE_DETECTOR_META_CACHE_DEPTH),
    m_udpAssemblerMap(),
    m_dispatchLock(),
    m_streamLock(),
    m_threadsRunning(false),
    m_rxThreadP(NULL),
    m_rxLock(),
    m_statusThreadP(NULL),
    m_imageListeners(),
    m_lidarListeners(),
    m_ppsListeners(),
    m_imuListeners(),
    m_compressedImageListeners(),
<<<<<<< HEAD
    m_featureDetectorListeners(),
=======
    m_secondaryAppListeners(),
>>>>>>> 83f314b3
    m_watch(),
    m_messages(),
    m_streamsEnabled(0),
    m_timeLock(),
    m_timeOffsetInit(false),
    m_timeOffset(0),
    m_networkTimeSyncEnabled(true),
    m_ptpTimeSyncEnabled(false),
    m_sensorVersion()
{

#if WIN32
    WSADATA wsaData;
    int result = WSAStartup (MAKEWORD (0x02, 0x02), &wsaData);
    if (result != 0)
        CRL_EXCEPTION("WSAStartup() failed: %d", result);

#endif

    struct addrinfo hints, *res;
    memset(&hints, 0, sizeof(hints));
    hints.ai_family = AF_INET;
    hints.ai_socktype = 0;

    const int addrstatus = getaddrinfo(address.c_str(), NULL, &hints, &res);
    if (addrstatus != 0 || res == NULL)
        CRL_EXCEPTION("unable to resolve \"%s\": %s", address.c_str(), strerror(errno));

    in_addr addr;
    memcpy(&addr, &(((struct sockaddr_in *)(res->ai_addr))->sin_addr), sizeof(in_addr));

    memset(&m_sensorAddress, 0, sizeof(m_sensorAddress));

    m_sensorAddress.sin_family = AF_INET;
    m_sensorAddress.sin_port   = htons(DEFAULT_SENSOR_TX_PORT + static_cast<uint16_t>(cameraId + 1));
    m_sensorAddress.sin_addr   = addr;

    freeaddrinfo(res);

    //
    // Create a pool of RX buffers

    uint32_t largeBufferRetry = 0;
    for(uint32_t i=0; i<RX_POOL_LARGE_BUFFER_COUNT;)
    {
        try {
            m_rxLargeBufferPool.push_back(new utility::BufferStreamWriter(RX_POOL_LARGE_BUFFER_SIZE));
            i++;
            largeBufferRetry = 0;
        }
        catch (const std::exception &e) {
            CRL_DEBUG("Failed to allocate memory (will sleep and try again): %s", e.what());
            usleep(static_cast<unsigned int> (10000));
            largeBufferRetry++;

            if (largeBufferRetry >= MAX_BUFFER_ALLOCATION_RETRIES)
                throw e;
        }
    }

    uint32_t smallBufferRetry = 0;
    for(uint32_t i=0; i<RX_POOL_SMALL_BUFFER_COUNT;)
    {
        try {
            m_rxSmallBufferPool.push_back(new utility::BufferStreamWriter(RX_POOL_SMALL_BUFFER_SIZE));
            i++;
            smallBufferRetry = 0;
        }
        catch (const std::exception &e) {
            CRL_DEBUG("Failed to allocate memory (will sleep and try again): %s", e.what());
            usleep(static_cast<unsigned int> (10000));
            smallBufferRetry++;

            if (smallBufferRetry >= MAX_BUFFER_ALLOCATION_RETRIES)
                throw e;
        }
    }

    //
    // Bind to the port

    try {
        bind(ifName);
    } catch (const std::exception& e) {
        CRL_DEBUG("exception: %s\n", e.what());
        cleanup();
        throw e;
    }

    //
    // Register any special UDP reassemblers

    m_udpAssemblerMap[MSG_ID(wire::Disparity::ID)] = wire::Disparity::assembler;

    //
    // Create UDP reception thread

    m_threadsRunning = true;
    m_rxThreadP      = new utility::Thread(rxThread, this);

    //
    // Request the current operating MTU of the device

    wire::SysMtu mtu;

    Status status = waitData(wire::SysGetMtu(), mtu);
    if (Status_Ok != status) {
        cleanup();
        CRL_EXCEPTION("failed to establish comms with the sensor at \"%s\", with remote head enum %d",
                      address.c_str(), cameraId);
    } else {

        //
        // Use the same MTU for TX

        m_sensorMtu = mtu.mtu;
    }

    //
    // Request version info from the device

    status = waitData(wire::VersionRequest(), m_sensorVersion);
    if (Status_Ok != status) {
        cleanup();
        CRL_EXCEPTION("failed to request version info from sensor at \"%s\"",
                      address.c_str());
    }

    //
    // Create status thread

    m_statusThreadP = new utility::Thread(statusThread, this);
}

//
// Implementation cleanup

void impl::cleanup()
{
    m_threadsRunning = false;

    if (m_rxThreadP)
        delete m_rxThreadP;
    if (m_statusThreadP)
        delete m_statusThreadP;

    std::list<ImageListener*>::const_iterator iti;
    for(iti  = m_imageListeners.begin();
        iti != m_imageListeners.end();
        iti ++)
        delete *iti;
    std::list<LidarListener*>::const_iterator itl;
    for(itl  = m_lidarListeners.begin();
        itl != m_lidarListeners.end();
        itl ++)
        delete *itl;
    std::list<PpsListener*>::const_iterator itp;
    for(itp  = m_ppsListeners.begin();
        itp != m_ppsListeners.end();
        itp ++)
        delete *itp;
    std::list<ImuListener*>::const_iterator itm;
    for(itm  = m_imuListeners.begin();
        itm != m_imuListeners.end();
        itm ++)
        delete *itm;
    std::list<CompressedImageListener*>::const_iterator itc;
    for(itc  = m_compressedImageListeners.begin();
        itc != m_compressedImageListeners.end();
        itc ++)
        delete *itc;
<<<<<<< HEAD
    std::list<FeatureDetectorListener*>::const_iterator itf;
    for(itf  = m_featureDetectorListeners.begin();
        itf != m_featureDetectorListeners.end();
        itf ++)
        delete *itf;
=======
    std::list<SecondaryAppListener*>::const_iterator its;
    for(its  = m_secondaryAppListeners.begin();
        its != m_secondaryAppListeners.end();
        its ++)
        delete *its;
>>>>>>> 83f314b3

    BufferPool::const_iterator it;
    for(it  = m_rxLargeBufferPool.begin();
        it != m_rxLargeBufferPool.end();
        ++it)
        delete *it;
    for(it  = m_rxSmallBufferPool.begin();
        it != m_rxSmallBufferPool.end();
        ++it)
        delete *it;

    m_imageListeners.clear();
    m_lidarListeners.clear();
    m_ppsListeners.clear();
    m_imuListeners.clear();
    m_secondaryAppListeners.clear();
    m_compressedImageListeners.clear();
    m_featureDetectorListeners.clear();
    m_rxLargeBufferPool.clear();
    m_rxSmallBufferPool.clear();

    if (m_serverSocket > 0)
        closesocket(m_serverSocket);

#if WIN32
    WSACleanup ();
#endif
}

//
// Implementation destructor

impl::~impl()
{
    cleanup();
}

//
// Binds the communications channel, preparing it to send/receive data
// over the network.

void impl::bind(const std::string& ifName)
{
    //
    // Create the socket.

    m_serverSocket = socket(AF_INET, SOCK_DGRAM, IPPROTO_UDP);
    if (m_serverSocket < 0)
        CRL_EXCEPTION("failed to create the UDP socket: %s",
                      strerror(errno));

    #if __linux__
        //
        // Bind to spcific interface if specified
        if (!ifName.empty()){
            if (0 != setsockopt(m_serverSocket, SOL_SOCKET, SO_BINDTODEVICE,  ifName.c_str(), ifName.size())){
                CRL_EXCEPTION("Failed to bind to device %s. Error: %s", ifName.c_str(),
                              strerror(errno));
            }
        }
    #else
        if (!ifName.empty())
            CRL_DEBUG("User specified binding to adapter %s, but this feature is only supported under linux. Ignoring bind to specific adapter", ifName.c_str());
    #endif

    //
    // Turn non-blocking on.
#if WIN32
    u_long ioctl_arg = 1;
    if (0 != ioctlsocket(m_serverSocket, FIONBIO, &ioctl_arg))
        CRL_EXCEPTION("failed to make a socket non-blocking: %d",WSAGetLastError ());
#else
    const int flags = fcntl(m_serverSocket, F_GETFL, 0);

    if (0 != fcntl(m_serverSocket, F_SETFL, flags | O_NONBLOCK))
        CRL_EXCEPTION("failed to make a socket non-blocking: %s",
                      strerror(errno));
#endif

    //
    // Allow reusing sockets.

    int reuseSocket = 1;

    if (0 != setsockopt(m_serverSocket, SOL_SOCKET, SO_REUSEADDR, (char*) &reuseSocket,
                        sizeof(reuseSocket)))
        CRL_EXCEPTION("failed to turn on socket reuse flag: %s",
                      strerror(errno));

    //
    // We want very large buffers to store several images

#if __APPLE__
    // MacOS cannot reliably allocate a buffer larger than this
    int bufferSize = 4 * 1024 * 1024;
#else
    int bufferSize = 48 * 1024 * 1024;
#endif

    if (0 != setsockopt(m_serverSocket, SOL_SOCKET, SO_RCVBUF, (char*) &bufferSize,
                        sizeof(bufferSize)) ||
        0 != setsockopt(m_serverSocket, SOL_SOCKET, SO_SNDBUF, (char*) &bufferSize,
                        sizeof(bufferSize)))
        CRL_EXCEPTION("failed to adjust socket buffer sizes (%d bytes): %s",
                      bufferSize, strerror(errno));

    //
    // Bind the connection to the port.

    struct sockaddr_in address;

    address.sin_family      = AF_INET;
    address.sin_port        = htons(0); // system assigned
    address.sin_addr.s_addr = htonl(INADDR_ANY);

    if (0 != ::bind(m_serverSocket, (struct sockaddr*) &address, sizeof(address)))
        CRL_EXCEPTION("failed to bind the server socket to system-assigned port: %s",
                      strerror(errno));

    //
    // Retrieve the system assigned local UDP port
#if WIN32
    int len = sizeof(address);
#else
    socklen_t len = sizeof(address);
#endif
    if (0 != getsockname(m_serverSocket, (struct sockaddr*) &address, &len))
        CRL_EXCEPTION("getsockname() failed: %s", strerror(errno));
    m_serverSocketPort = htons(address.sin_port);
}

//
// Publish a stream to the sensor

void impl::publish(const utility::BufferStreamWriter& stream)
{
    //
    // Install the header

    wire::Header& header = *(reinterpret_cast<wire::Header*>(stream.data()));

    header.magic              = wire::HEADER_MAGIC;
    header.version            = wire::HEADER_VERSION;
    header.group              = wire::HEADER_GROUP;
    header.flags              = 0;
#if WIN32
    // TBD: This returns the post-incremented value
    header.sequenceIdentifier = InterlockedIncrement16((short*)&m_txSeqId);
#else
    // TBD: This returns the pre-incremented value
    header.sequenceIdentifier = __sync_fetch_and_add(&m_txSeqId, 1);
#endif
    header.messageLength      = static_cast<uint32_t> (stream.tell() - sizeof(wire::Header));
    header.byteOffset         = 0;

    //
    // Send the packet along

// disable MSVC warning for narrowing conversion.
#ifdef WIN32
#pragma warning (push)
#pragma warning (disable : 4267)
#endif
    const int32_t ret = sendto(m_serverSocket, (char*)stream.data(), stream.tell(), 0,
                               (struct sockaddr *) &m_sensorAddress,
                               sizeof(m_sensorAddress));
#ifdef WIN32
#pragma warning (pop)
#endif

    if (static_cast<size_t>(ret) != stream.tell())
        CRL_EXCEPTION("error sending data to sensor, %d/%d bytes written: %s",
                      ret, stream.tell(), strerror(errno));
}

//
// Convert data source types from wire<->API. These match 1:1 right now, but we
// want the freedom to change the wire protocol as we see fit.

wire::SourceType impl::sourceApiToWire(DataSource mask)
{
    wire::SourceType wire_mask = 0;

    if (mask & Source_Raw_Left)               wire_mask |= wire::SOURCE_RAW_LEFT;
    if (mask & Source_Raw_Right)              wire_mask |= wire::SOURCE_RAW_RIGHT;
    if (mask & Source_Raw_Aux)                wire_mask |= wire::SOURCE_RAW_AUX;
    if (mask & Source_Luma_Left)              wire_mask |= wire::SOURCE_LUMA_LEFT;
    if (mask & Source_Luma_Right)             wire_mask |= wire::SOURCE_LUMA_RIGHT;
    if (mask & Source_Luma_Aux)               wire_mask |= wire::SOURCE_LUMA_AUX;
    if (mask & Source_Luma_Rectified_Left)    wire_mask |= wire::SOURCE_LUMA_RECT_LEFT;
    if (mask & Source_Luma_Rectified_Right)   wire_mask |= wire::SOURCE_LUMA_RECT_RIGHT;
    if (mask & Source_Luma_Rectified_Aux)     wire_mask |= wire::SOURCE_LUMA_RECT_AUX;
    if (mask & Source_Chroma_Left)            wire_mask |= wire::SOURCE_CHROMA_LEFT;
    if (mask & Source_Chroma_Right)           wire_mask |= wire::SOURCE_CHROMA_RIGHT;
    if (mask & Source_Chroma_Rectified_Aux)   wire_mask |= wire::SOURCE_CHROMA_RECT_AUX;
    if (mask & Source_Chroma_Aux)             wire_mask |= wire::SOURCE_CHROMA_AUX;
    if (mask & Source_Disparity)              wire_mask |= wire::SOURCE_DISPARITY;
    if (mask & Source_Disparity_Right)        wire_mask |= wire::SOURCE_DISPARITY_RIGHT;
    if (mask & Source_Disparity_Aux)          wire_mask |= wire::SOURCE_DISPARITY_AUX;
    if (mask & Source_Disparity_Cost)         wire_mask |= wire::SOURCE_DISPARITY_COST;
    if (mask & Source_Jpeg_Left)              wire_mask |= wire::SOURCE_JPEG_LEFT;
    if (mask & Source_Rgb_Left)               wire_mask |= wire::SOURCE_RGB_LEFT;
    if (mask & Source_Feature_Left)           wire_mask |= wire::SOURCE_FEATURE_LEFT;
    if (mask & Source_Feature_Right)          wire_mask |= wire::SOURCE_FEATURE_RIGHT;
    if (mask & Source_Feature_Aux)            wire_mask |= wire::SOURCE_FEATURE_AUX;
    if (mask & Source_Lidar_Scan)             wire_mask |= wire::SOURCE_LIDAR_SCAN;
    if (mask & Source_Imu)                    wire_mask |= wire::SOURCE_IMU;
    if (mask & Source_Pps)                    wire_mask |= wire::SOURCE_PPS;
    if (mask & Source_Compressed_Left)        wire_mask |= wire::SOURCE_COMPRESSED_LEFT;
    if (mask & Source_Compressed_Rectified_Left)        wire_mask |= wire::SOURCE_COMPRESSED_RECTIFIED_LEFT;
    if (mask & Source_Compressed_Right)                 wire_mask |= wire::SOURCE_COMPRESSED_RIGHT;
    if (mask & Source_Compressed_Rectified_Right)       wire_mask |= wire::SOURCE_COMPRESSED_RECTIFIED_RIGHT;
    if (mask & Source_Compressed_Aux)                   wire_mask |= wire::SOURCE_COMPRESSED_AUX;
    if (mask & Source_Compressed_Rectified_Aux)         wire_mask |= wire::SOURCE_COMPRESSED_RECTIFIED_AUX;
    if (mask & Source_Ground_Surface_Spline_Data)       wire_mask |= wire::SOURCE_GROUND_SURFACE_SPLINE_DATA;
    if (mask & Source_Ground_Surface_Class_Image)       wire_mask |= wire::SOURCE_GROUND_SURFACE_CLASS_IMAGE;
    if (mask & Source_AprilTag_Detections)              wire_mask |= wire::SOURCE_APRILTAG_DETECTIONS;
    if (mask & Source_Secondary_App_Data)               wire_mask |= wire::SOURCE_SECONDARY_APP_DATA;

    return wire_mask;
}

DataSource impl::sourceWireToApi(wire::SourceType mask)
{
    DataSource api_mask = 0;

    if (mask & wire::SOURCE_RAW_LEFT)          api_mask |= Source_Raw_Left;
    if (mask & wire::SOURCE_RAW_RIGHT)         api_mask |= Source_Raw_Right;
    if (mask & wire::SOURCE_RAW_AUX)           api_mask |= Source_Raw_Aux;
    if (mask & wire::SOURCE_LUMA_LEFT)         api_mask |= Source_Luma_Left;
    if (mask & wire::SOURCE_LUMA_RIGHT)        api_mask |= Source_Luma_Right;
    if (mask & wire::SOURCE_LUMA_AUX)          api_mask |= Source_Luma_Aux;
    if (mask & wire::SOURCE_LUMA_RECT_LEFT)    api_mask |= Source_Luma_Rectified_Left;
    if (mask & wire::SOURCE_LUMA_RECT_RIGHT)   api_mask |= Source_Luma_Rectified_Right;
    if (mask & wire::SOURCE_LUMA_RECT_AUX)     api_mask |= Source_Luma_Rectified_Aux;
    if (mask & wire::SOURCE_CHROMA_LEFT)       api_mask |= Source_Chroma_Left;
    if (mask & wire::SOURCE_CHROMA_RIGHT)      api_mask |= Source_Chroma_Right;
    if (mask & wire::SOURCE_CHROMA_AUX)        api_mask |= Source_Chroma_Aux;
    if (mask & wire::SOURCE_CHROMA_RECT_AUX)   api_mask |= Source_Chroma_Rectified_Aux;
    if (mask & wire::SOURCE_DISPARITY)         api_mask |= Source_Disparity;
    if (mask & wire::SOURCE_DISPARITY_RIGHT)   api_mask |= Source_Disparity_Right;
    if (mask & wire::SOURCE_DISPARITY_AUX)     api_mask |= Source_Disparity_Aux;
    if (mask & wire::SOURCE_DISPARITY_COST)    api_mask |= Source_Disparity_Cost;
    if (mask & wire::SOURCE_JPEG_LEFT)         api_mask |= Source_Jpeg_Left;
    if (mask & wire::SOURCE_RGB_LEFT)          api_mask |= Source_Rgb_Left;
    if (mask & wire::SOURCE_FEATURE_LEFT)      api_mask |= Source_Feature_Left;
    if (mask & wire::SOURCE_FEATURE_RIGHT)     api_mask |= Source_Feature_Right;
    if (mask & wire::SOURCE_FEATURE_AUX)       api_mask |= Source_Feature_Aux;
    if (mask & wire::SOURCE_LIDAR_SCAN)        api_mask |= Source_Lidar_Scan;
    if (mask & wire::SOURCE_IMU)               api_mask |= Source_Imu;
    if (mask & wire::SOURCE_PPS)               api_mask |= Source_Pps;
    if (mask & wire::SOURCE_GROUND_SURFACE_SPLINE_DATA)     api_mask |= Source_Ground_Surface_Spline_Data;
    if (mask & wire::SOURCE_GROUND_SURFACE_CLASS_IMAGE)     api_mask |= Source_Ground_Surface_Class_Image;
    if (mask & wire::SOURCE_APRILTAG_DETECTIONS)            api_mask |= Source_AprilTag_Detections;
    if (mask & wire::SOURCE_COMPRESSED_LEFT)                api_mask |= Source_Compressed_Left;
    if (mask & wire::SOURCE_COMPRESSED_RECTIFIED_LEFT)      api_mask |= Source_Compressed_Rectified_Left;
    if (mask & wire::SOURCE_COMPRESSED_RIGHT)               api_mask |= Source_Compressed_Right;
    if (mask & wire::SOURCE_COMPRESSED_RECTIFIED_RIGHT)     api_mask |= Source_Compressed_Rectified_Right;
    if (mask & wire::SOURCE_COMPRESSED_AUX)                 api_mask |= Source_Compressed_Aux;
    if (mask & wire::SOURCE_COMPRESSED_RECTIFIED_AUX)       api_mask |= Source_Compressed_Rectified_Aux;
    if (mask & wire::SOURCE_SECONDARY_APP_DATA)             api_mask |= Source_Secondary_App_Data;

    return api_mask;
}

uint32_t impl::hardwareApiToWire(uint32_t a)
{
    switch(a) {
    case system::DeviceInfo::HARDWARE_REV_MULTISENSE_SL:                  return wire::SysDeviceInfo::HARDWARE_REV_MULTISENSE_SL;
    case system::DeviceInfo::HARDWARE_REV_MULTISENSE_S7:                  return wire::SysDeviceInfo::HARDWARE_REV_MULTISENSE_S7;
    case system::DeviceInfo::HARDWARE_REV_MULTISENSE_M:                   return wire::SysDeviceInfo::HARDWARE_REV_MULTISENSE_M;
    case system::DeviceInfo::HARDWARE_REV_MULTISENSE_S7S:                 return wire::SysDeviceInfo::HARDWARE_REV_MULTISENSE_S7S;
    case system::DeviceInfo::HARDWARE_REV_MULTISENSE_S21:                 return wire::SysDeviceInfo::HARDWARE_REV_MULTISENSE_S21;
    case system::DeviceInfo::HARDWARE_REV_MULTISENSE_ST21:                return wire::SysDeviceInfo::HARDWARE_REV_MULTISENSE_ST21;
    case system::DeviceInfo::HARDWARE_REV_MULTISENSE_C6S2_S27:            return wire::SysDeviceInfo::HARDWARE_REV_MULTISENSE_C6S2_S27;
    case system::DeviceInfo::HARDWARE_REV_MULTISENSE_S30:                 return wire::SysDeviceInfo::HARDWARE_REV_MULTISENSE_S30;
    case system::DeviceInfo::HARDWARE_REV_MULTISENSE_S7AR:                return wire::SysDeviceInfo::HARDWARE_REV_MULTISENSE_S7AR;
    case system::DeviceInfo::HARDWARE_REV_MULTISENSE_KS21:                return wire::SysDeviceInfo::HARDWARE_REV_MULTISENSE_KS21;
    case system::DeviceInfo::HARDWARE_REV_MULTISENSE_MONOCAM:             return wire::SysDeviceInfo::HARDWARE_REV_MULTISENSE_MONOCAM;
    case system::DeviceInfo::HARDWARE_REV_MULTISENSE_REMOTE_HEAD_VPB:     return wire::SysDeviceInfo::HARDWARE_REV_MULTISENSE_REMOTE_HEAD_VPB;
    case system::DeviceInfo::HARDWARE_REV_MULTISENSE_REMOTE_HEAD_STEREO:  return wire::SysDeviceInfo::HARDWARE_REV_MULTISENSE_REMOTE_HEAD_STEREO;
    case system::DeviceInfo::HARDWARE_REV_MULTISENSE_REMOTE_HEAD_MONOCAM: return wire::SysDeviceInfo::HARDWARE_REV_MULTISENSE_REMOTE_HEAD_MONOCAM;
    case system::DeviceInfo::HARDWARE_REV_BCAM:                           return wire::SysDeviceInfo::HARDWARE_REV_BCAM;
    case system::DeviceInfo::HARDWARE_REV_MONO:                           return wire::SysDeviceInfo::HARDWARE_REV_MONO;
    case system::DeviceInfo::HARDWARE_REV_MULTISENSE_KS21_SILVER:         return wire::SysDeviceInfo::HARDWARE_REV_MULTISENSE_KS21_SILVER;
    case system::DeviceInfo::HARDWARE_REV_MULTISENSE_ST25:                return wire::SysDeviceInfo::HARDWARE_REV_MULTISENSE_ST25;
    default:
        CRL_DEBUG("unknown API hardware type \"%d\"\n", a);
        return a; // pass through
    }
}
uint32_t impl::hardwareWireToApi(uint32_t w)
{
    switch(w) {
    case wire::SysDeviceInfo::HARDWARE_REV_MULTISENSE_SL:                  return system::DeviceInfo::HARDWARE_REV_MULTISENSE_SL;
    case wire::SysDeviceInfo::HARDWARE_REV_MULTISENSE_S7:                  return system::DeviceInfo::HARDWARE_REV_MULTISENSE_S7;
    case wire::SysDeviceInfo::HARDWARE_REV_MULTISENSE_M:                   return system::DeviceInfo::HARDWARE_REV_MULTISENSE_M;
    case wire::SysDeviceInfo::HARDWARE_REV_MULTISENSE_S7S:                 return system::DeviceInfo::HARDWARE_REV_MULTISENSE_S7S;
    case wire::SysDeviceInfo::HARDWARE_REV_MULTISENSE_S21:                 return system::DeviceInfo::HARDWARE_REV_MULTISENSE_S21;
    case wire::SysDeviceInfo::HARDWARE_REV_MULTISENSE_ST21:                return system::DeviceInfo::HARDWARE_REV_MULTISENSE_ST21;
    case wire::SysDeviceInfo::HARDWARE_REV_MULTISENSE_C6S2_S27:            return system::DeviceInfo::HARDWARE_REV_MULTISENSE_C6S2_S27;
    case wire::SysDeviceInfo::HARDWARE_REV_MULTISENSE_S30:                 return system::DeviceInfo::HARDWARE_REV_MULTISENSE_S30;
    case wire::SysDeviceInfo::HARDWARE_REV_MULTISENSE_S7AR:                return system::DeviceInfo::HARDWARE_REV_MULTISENSE_S7AR;
    case wire::SysDeviceInfo::HARDWARE_REV_MULTISENSE_KS21:                return system::DeviceInfo::HARDWARE_REV_MULTISENSE_KS21;
    case wire::SysDeviceInfo::HARDWARE_REV_MULTISENSE_MONOCAM:             return system::DeviceInfo::HARDWARE_REV_MULTISENSE_MONOCAM;
    case wire::SysDeviceInfo::HARDWARE_REV_MULTISENSE_REMOTE_HEAD_VPB:     return system::DeviceInfo::HARDWARE_REV_MULTISENSE_REMOTE_HEAD_VPB;
    case wire::SysDeviceInfo::HARDWARE_REV_MULTISENSE_REMOTE_HEAD_STEREO:  return system::DeviceInfo::HARDWARE_REV_MULTISENSE_REMOTE_HEAD_STEREO;
    case wire::SysDeviceInfo::HARDWARE_REV_MULTISENSE_REMOTE_HEAD_MONOCAM: return system::DeviceInfo::HARDWARE_REV_MULTISENSE_REMOTE_HEAD_MONOCAM;
    case wire::SysDeviceInfo::HARDWARE_REV_BCAM:                           return system::DeviceInfo::HARDWARE_REV_BCAM;
    case wire::SysDeviceInfo::HARDWARE_REV_MONO:                           return system::DeviceInfo::HARDWARE_REV_MONO;
    case wire::SysDeviceInfo::HARDWARE_REV_MULTISENSE_KS21_SILVER:         return system::DeviceInfo::HARDWARE_REV_MULTISENSE_KS21_SILVER;
    case wire::SysDeviceInfo::HARDWARE_REV_MULTISENSE_ST25:                return system::DeviceInfo::HARDWARE_REV_MULTISENSE_ST25;
    default:
        CRL_DEBUG("unknown WIRE hardware type \"%d\"\n", w);
        return w; // pass through
    }
}
uint32_t impl::imagerApiToWire(uint32_t a)
{
    switch(a) {
    case system::DeviceInfo::IMAGER_TYPE_CMV2000_GREY:  return wire::SysDeviceInfo::IMAGER_TYPE_CMV2000_GREY;
    case system::DeviceInfo::IMAGER_TYPE_CMV2000_COLOR: return wire::SysDeviceInfo::IMAGER_TYPE_CMV2000_COLOR;
    case system::DeviceInfo::IMAGER_TYPE_CMV4000_GREY:  return wire::SysDeviceInfo::IMAGER_TYPE_CMV4000_GREY;
    case system::DeviceInfo::IMAGER_TYPE_CMV4000_COLOR: return wire::SysDeviceInfo::IMAGER_TYPE_CMV4000_COLOR;
    case system::DeviceInfo::IMAGER_TYPE_IMX104_COLOR:  return wire::SysDeviceInfo::IMAGER_TYPE_IMX104_COLOR;
    case system::DeviceInfo::IMAGER_TYPE_AR0234_GREY:   return wire::SysDeviceInfo::IMAGER_TYPE_AR0234_GREY;
    case system::DeviceInfo::IMAGER_TYPE_AR0239_COLOR:  return wire::SysDeviceInfo::IMAGER_TYPE_AR0239_COLOR;
    case system::DeviceInfo::IMAGER_TYPE_FLIR_TAU2:     return wire::SysDeviceInfo::IMAGER_TYPE_FLIR_TAU2;
    default:
        CRL_DEBUG("unknown API imager type \"%d\"\n", a);
        return a; // pass through
    }
}
uint32_t impl::imagerWireToApi(uint32_t w)
{
    switch(w) {
    case wire::SysDeviceInfo::IMAGER_TYPE_CMV2000_GREY:  return system::DeviceInfo::IMAGER_TYPE_CMV2000_GREY;
    case wire::SysDeviceInfo::IMAGER_TYPE_CMV2000_COLOR: return system::DeviceInfo::IMAGER_TYPE_CMV2000_COLOR;
    case wire::SysDeviceInfo::IMAGER_TYPE_CMV4000_GREY:  return system::DeviceInfo::IMAGER_TYPE_CMV4000_GREY;
    case wire::SysDeviceInfo::IMAGER_TYPE_CMV4000_COLOR: return system::DeviceInfo::IMAGER_TYPE_CMV4000_COLOR;
    case wire::SysDeviceInfo::IMAGER_TYPE_IMX104_COLOR:  return system::DeviceInfo::IMAGER_TYPE_IMX104_COLOR;
    case wire::SysDeviceInfo::IMAGER_TYPE_AR0234_GREY:   return system::DeviceInfo::IMAGER_TYPE_AR0234_GREY;
    case wire::SysDeviceInfo::IMAGER_TYPE_AR0239_COLOR:  return system::DeviceInfo::IMAGER_TYPE_AR0239_COLOR;
    case wire::SysDeviceInfo::IMAGER_TYPE_FLIR_TAU2:     return system::DeviceInfo::IMAGER_TYPE_FLIR_TAU2;
    default:
        CRL_DEBUG("unknown WIRE imager type \"%d\"\n", w);
        return w; // pass through
    }
}

//
// Apply a time offset correction

void impl::applySensorTimeOffset(const utility::TimeStamp& offset)
{
    utility::ScopedLock lock(m_timeLock);

    //
    // Reseed on startup or if there is a large jump in time
    //
    CRL_CONSTEXPR int TIME_SYNC_THRESH_SECONDS = 100;
    const bool seed_offset = (false == m_timeOffsetInit) ||
                             (abs(m_timeOffset.getSeconds() - offset.getSeconds()) > TIME_SYNC_THRESH_SECONDS);

    if (seed_offset)
    {
        m_timeOffset = offset; // seed
        m_timeOffsetInit = true;
        return;
    }

    //
    // Use doubles to compute offsets to prevent overflow

    const double samples = static_cast<double>(TIME_SYNC_OFFSET_DECAY);

    const double currentOffset = m_timeOffset.getSeconds() + m_timeOffset.getMicroSeconds() * 1e-6;
    const double measuredOffset = offset.getSeconds() + offset.getMicroSeconds() * 1e-6;

    const double newOffset = utility::decayedAverage(currentOffset, samples, measuredOffset);

    const int32_t newOffsetSeconds = static_cast<int32_t>(newOffset);
    const int32_t newOffsetMicroSeconds = static_cast<int32_t>((newOffset - newOffsetSeconds) * 1e6);

    m_timeOffset = utility::TimeStamp(newOffsetSeconds, newOffsetMicroSeconds);
}

//
// Return the corrected time

utility::TimeStamp impl::sensorToLocalTime(const utility::TimeStamp& sensorTime)
{
    utility::ScopedLock lock(m_timeLock);
    return m_timeOffset + sensorTime;
}

//
// Correct the time, populate seconds/microseconds

void impl::sensorToLocalTime(const utility::TimeStamp& sensorTime,
                             uint32_t&     seconds,
                             uint32_t&     microseconds)
{
    const utility::TimeStamp corrected = sensorToLocalTime(sensorTime);
    seconds          = corrected.getSeconds();
    microseconds     = corrected.getMicroSeconds();
}

//
// An internal thread for status/time-synchronization

#ifdef WIN32
DWORD impl::statusThread(void *userDataP)
#else
void *impl::statusThread(void *userDataP)
#endif
{
    impl *selfP = reinterpret_cast<impl*>(userDataP);

    //
    // Loop until shutdown

    while(selfP->m_threadsRunning) {

        //
        // Try to get device status message
        try {

            //
            // Setup handler for the status response

            ScopedWatch ack(wire::StatusResponse::ID, selfP->m_watch);

            //
            // Send the status request, recording the (approx) local time

            const utility::TimeStamp ping = utility::TimeStamp::getCurrentTime();
            selfP->publish(wire::StatusRequest());

            //
            // Wait for the response

            Status status;
            if (ack.wait(status, DEFAULT_ACK_TIMEOUT())) {

                //
                // Record (approx) time of response

                const utility::TimeStamp pong = utility::TimeStamp::getCurrentTime();

                //
                // Extract the response payload

                wire::StatusResponse msg;
                selfP->m_messages.extract(msg);


                //
                // Estimate 'msg.uptime' capture using half of the round trip period

                const utility::TimeStamp latency((pong.getNanoSeconds() - ping.getNanoSeconds()) / 2);

                //
                // If it took less than 5ms each direction for transmission consider this for a valid time offset

                if (latency.getNanoSeconds() < 5000000) {

                    //
                    // Compute and apply the estimated time offset

                    const utility::TimeStamp offset = ping + latency - msg.uptime;

                    selfP->applySensorTimeOffset(offset);
                }

                //
                // Cache the status message

                selfP->m_statusResponseMessage = msg;
                selfP->m_getStatusReturnStatus = Status_Ok;
            } else {
                selfP->m_getStatusReturnStatus = Status_TimedOut;
            }

        } catch (const std::exception& e) {

            CRL_DEBUG("exception: %s\n", e.what());

        } catch (...) {

            CRL_DEBUG_RAW("unknown exception\n");
        }

        //
        // Try to get device PTP status if FW supports it
        if (selfP->m_sensorVersion.firmwareVersion >= 0x60A /*FW release v6.10*/ ){
            try {

                //
                // Setup handler for the PTP status response

                wire::PtpStatusResponse ptpStatusResponse;
                Status status = selfP->waitData(wire::PtpStatusRequest(), ptpStatusResponse, DEFAULT_ACK_TIMEOUT(), 1);

                //
                // Cache the PTP status message
                
                if (status == Status_Ok) {
                    selfP->m_ptpStatusResponseMessage = ptpStatusResponse;
                    selfP->m_getPtpStatusReturnStatus = Status_Ok;
                } else if (status == Status_Unknown){
                    selfP->m_getPtpStatusReturnStatus = Status_Unsupported;
                } else {
                    selfP->m_getPtpStatusReturnStatus = status;
                }

            } catch (const std::exception& e) {

                CRL_DEBUG("exception: %s\n", e.what());

            } catch (...) {

                CRL_DEBUG_RAW("unknown exception\n");
            }
        }
        //
        // Recompute offset at ~1Hz

        usleep(static_cast<unsigned int> (1e6));
    }

    return NULL;
}

} // namespace details

Channel* Channel::Create(const std::string& address)
{
    try {

        return new details::impl(address, Remote_Head_VPB, "");

    } catch (const std::exception& e) {

        CRL_DEBUG("exception: %s\n", e.what());
        return NULL;
    }
}

Channel* Channel::Create(const std::string& address, const RemoteHeadChannel &cameraId)
{
    try {

        return new details::impl(address, cameraId, "");

    } catch (const std::exception& e) {

        CRL_DEBUG("exception: %s\n", e.what());
        return NULL;
    }
}

Channel* Channel::Create(const std::string &address, const std::string& ifName)
    {
        try {
            return new details::impl(address, Remote_Head_VPB, ifName);
        } catch (const std::exception& e) {
            CRL_DEBUG("exception: %s\n", e.what());
            return NULL;
        }
    }

Channel* Channel::Create(const std::string &address, const RemoteHeadChannel &cameraId, const std::string &ifName)
    {
        try {
            return new details::impl(address, cameraId, ifName);
        } catch (const std::exception& e) {
            CRL_DEBUG("exception: %s\n", e.what());
            return NULL;
        }
    }

void Channel::Destroy(Channel *instanceP)
{
    try {

        if (instanceP)
            delete static_cast<details::impl*>(instanceP);

    } catch (const std::exception& e) {

        CRL_DEBUG("exception: %s\n", e.what());
    }
}

const char *Channel::statusString(Status status)
{
    switch(status) {
    case Status_Ok:          return "Ok";
    case Status_TimedOut:    return "Timed out";
    case Status_Error:       return "Error";
    case Status_Failed:      return "Failed";
    case Status_Unsupported: return "Unsupported";
    case Status_Unknown:     return "Unknown command";
    case Status_Exception:   return "Exception";
    }

    return "Unknown Error";
}

} // namespace multisense
} // namespace crl<|MERGE_RESOLUTION|>--- conflicted
+++ resolved
@@ -91,11 +91,8 @@
     m_ppsListeners(),
     m_imuListeners(),
     m_compressedImageListeners(),
-<<<<<<< HEAD
     m_featureDetectorListeners(),
-=======
     m_secondaryAppListeners(),
->>>>>>> 83f314b3
     m_watch(),
     m_messages(),
     m_streamsEnabled(0),
@@ -267,19 +264,16 @@
         itc != m_compressedImageListeners.end();
         itc ++)
         delete *itc;
-<<<<<<< HEAD
     std::list<FeatureDetectorListener*>::const_iterator itf;
     for(itf  = m_featureDetectorListeners.begin();
         itf != m_featureDetectorListeners.end();
         itf ++)
         delete *itf;
-=======
     std::list<SecondaryAppListener*>::const_iterator its;
     for(its  = m_secondaryAppListeners.begin();
         its != m_secondaryAppListeners.end();
         its ++)
         delete *its;
->>>>>>> 83f314b3
 
     BufferPool::const_iterator it;
     for(it  = m_rxLargeBufferPool.begin();
@@ -786,7 +780,7 @@
 
                 //
                 // Cache the PTP status message
-                
+
                 if (status == Status_Ok) {
                     selfP->m_ptpStatusResponseMessage = ptpStatusResponse;
                     selfP->m_getPtpStatusReturnStatus = Status_Ok;
