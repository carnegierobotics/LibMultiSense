--- conflicted
+++ resolved
@@ -92,11 +92,8 @@
     m_ppsListeners(),
     m_imuListeners(),
     m_compressedImageListeners(),
-<<<<<<< HEAD
     m_secondaryAppListeners(),
-=======
     m_featureDetectorListeners(),
->>>>>>> 31881a5c
     m_watch(),
     m_messages(),
     m_streamsEnabled(0),
@@ -268,20 +265,16 @@
         itc != m_compressedImageListeners.end();
         ++ itc)
         delete *itc;
-<<<<<<< HEAD
     std::list<SecondaryAppListener*>::const_iterator its;
     for(its  = m_secondaryAppListeners.begin();
         its != m_secondaryAppListeners.end();
         its ++)
         delete *its;
-=======
     std::list<FeatureDetectorListener*>::const_iterator itf;
     for(itf  = m_featureDetectorListeners.begin();
         itf != m_featureDetectorListeners.end();
         ++ itf)
         delete *itf;
->>>>>>> 31881a5c
-
     BufferPool::const_iterator it;
     for(it  = m_rxLargeBufferPool.begin();
         it != m_rxLargeBufferPool.end();
