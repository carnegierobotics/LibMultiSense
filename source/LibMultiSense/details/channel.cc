--- conflicted
+++ resolved
@@ -406,12 +406,9 @@
     if (mask & Source_Compressed_Rectified_Aux)         wire_mask |= wire::SOURCE_COMPRESSED_RECTIFIED_AUX;
     if (mask & Source_Ground_Surface_Spline_Data)       wire_mask |= wire::SOURCE_GROUND_SURFACE_SPLINE_DATA;
     if (mask & Source_Ground_Surface_Class_Image)       wire_mask |= wire::SOURCE_GROUND_SURFACE_CLASS_IMAGE;
-<<<<<<< HEAD
-    if (mask & Source_DpuClassification_Detections)      wire_mask |= wire::SOURCE_DPUCLASSIFICATION_DETECTIONS;
-=======
     if (mask & Source_AprilTag_Detections)              wire_mask |= wire::SOURCE_APRILTAG_DETECTIONS;
-
->>>>>>> ef596e51
+    if (mask & Source_DpuClassification_Detections)     wire_mask |= wire::SOURCE_DPUCLASSIFICATION_DETECTIONS;
+    
     return wire_mask;
 }
 
