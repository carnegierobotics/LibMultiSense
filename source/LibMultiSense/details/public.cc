--- conflicted
+++ resolved
@@ -524,37 +524,49 @@
 }
 
 //
-<<<<<<< HEAD
 // Removes a feature detector listener
 
 Status impl::removeIsolatedCallback(feature_detector::Callback callback)
-=======
-// Removes a secondary app listener
-
-Status impl::removeIsolatedCallback(secondary_app::Callback callback)
->>>>>>> 83f314b3
 {
     try {
         utility::ScopedLock lock(m_dispatchLock);
 
-<<<<<<< HEAD
         std::list<FeatureDetectorListener*>::iterator it;
         for(it  = m_featureDetectorListeners.begin();
             it != m_featureDetectorListeners.end();
-=======
+            it ++) {
+
+            if ((*it)->callback() == callback) {
+                delete *it;
+                m_featureDetectorListeners.erase(it);
+                return Status_Ok;
+            }
+        }
+
+    } catch (const std::exception& e) {
+        CRL_DEBUG("exception: %s\n", e.what());
+        return Status_Exception;
+    }
+
+    return Status_Error;
+}
+
+//
+// Removes a secondary app listener
+
+Status impl::removeIsolatedCallback(secondary_app::Callback callback)
+{
+    try {
+        utility::ScopedLock lock(m_dispatchLock);
+
         std::list<SecondaryAppListener*>::iterator it;
         for(it  = m_secondaryAppListeners.begin();
             it != m_secondaryAppListeners.end();
->>>>>>> 83f314b3
             it ++) {
 
             if ((*it)->callback() == callback) {
                 delete *it;
-<<<<<<< HEAD
-                m_featureDetectorListeners.erase(it);
-=======
                 m_secondaryAppListeners.erase(it);
->>>>>>> 83f314b3
                 return Status_Ok;
             }
         }
@@ -1567,7 +1579,6 @@
     return waitAck(w);
 }
 
-<<<<<<< HEAD
 Status impl::getFeatureDetectorConfig (system::FeatureDetectorConfig & c)
 {
     wire::FeatureDetectorConfig f;
@@ -1593,7 +1604,7 @@
     return waitAck(f);
 }
 
-=======
+
 //
 // Query camera configuration
 
@@ -1626,7 +1637,6 @@
 }
 
 
->>>>>>> 83f314b3
 //
 // Sets the device info
 
