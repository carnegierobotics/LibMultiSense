--- conflicted
+++ resolved
@@ -785,7 +785,7 @@
 
     c.setInvertPulse(data.invert_pulse != 0);
 
-    c.setRollingShutterSynchronization(data.rolling_shutter_led);
+    c.enableRollingShutterLedSynchronization(data.rolling_shutter_led != 0);
 
     return Status_Ok;
 }
@@ -808,11 +808,9 @@
 
     msg.number_of_pulses = c.getNumberOfPulses();
 
-<<<<<<< HEAD
-    msg.rolling_shutter_led = c.getRollingShutterSynchronization();
-=======
     msg.invert_pulse = c.getInvertPulse() ? 1 : 0;
->>>>>>> e9eb8628
+
+    msg.rolling_shutter_led = c.getRollingShutterLedSynchronizationStatus() ? 1 : 0;
 
     return waitAck(msg);
 }
