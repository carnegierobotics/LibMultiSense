--- conflicted
+++ resolved
@@ -52,13 +52,6 @@
 namespace utility {
 
 
-<<<<<<< HEAD
-// Initialize static routines.
-
-double TimeStamp::timeSynchronizationOffset = 0.0;
-
-=======
->>>>>>> fb7346bb
 #if defined (WIN32)
 
 //
@@ -81,10 +74,6 @@
 }
 
 ULARGE_INTEGER TimeStamp::offsetSecondsSince1970 = initOffsetSecondsSince1970 ();
-<<<<<<< HEAD
-
-=======
->>>>>>> fb7346bb
 #endif
 
 /*
@@ -164,25 +153,6 @@
     TimeStamp timeStamp;
 
 #if defined (WIN32)
-<<<<<<< HEAD
-
-    // gettimeofday does not exist on Windows
-    FILETIME currentTimeAsFileTime;
-    GetSystemTimeAsFileTime (&currentTimeAsFileTime);
-
-    ULARGE_INTEGER currentTimeAsLargeInteger;
-    currentTimeAsLargeInteger.LowPart = currentTimeAsFileTime.dwLowDateTime;
-    currentTimeAsLargeInteger.HighPart = currentTimeAsFileTime.dwHighDateTime;
-    currentTimeAsLargeInteger.QuadPart -= offsetSecondsSince1970.QuadPart;
-
-    timeStamp.time.tv_sec = static_cast<long> (currentTimeAsLargeInteger.QuadPart / 10000000);
-    timeStamp.time.tv_usec = static_cast<long> ((currentTimeAsLargeInteger.QuadPart - timeStamp.time.tv_sec * 10000000) / 10);
-
-#else
-    gettimeofday(&timeStamp.time, 0);
-#endif
-=======
->>>>>>> fb7346bb
 
     // gettimeofday does not exist on Windows
     FILETIME currentTimeAsFileTime;
